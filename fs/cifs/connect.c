--- conflicted
+++ resolved
@@ -771,27 +771,18 @@
 	separator[0] = ',';
 	separator[1] = 0; 
 
-<<<<<<< HEAD
-	memset(vol->source_rfc1001_name,0x20,15);
-	for(i=0;i < strnlen(utsname()->nodename,15);i++) {
-		/* does not have to be a perfect mapping since the field is
-		informational, only used for servers that do not support
-		port 445 and it can be overridden at mount time */
-		vol->source_rfc1001_name[i] = 
-			toupper(utsname()->nodename[i]);
-=======
-	if(Local_System_Name[0] != 0)
+	if (Local_System_Name[0] != 0)
 		memcpy(vol->source_rfc1001_name, Local_System_Name,15);
 	else {
+		char *nodename = utsname()->nodename;
+		int n = strnlen(nodename,15);
 		memset(vol->source_rfc1001_name,0x20,15);
-		for(i=0;i < strnlen(system_utsname.nodename,15);i++) {
+		for(i=0 ; i < n ; i++) {
 			/* does not have to be perfect mapping since field is
 			informational, only used for servers that do not support
 			port 445 and it can be overridden at mount time */
-			vol->source_rfc1001_name[i] = 
-				toupper(system_utsname.nodename[i]);
-		}
->>>>>>> 1a4e15a0
+			vol->source_rfc1001_name[i] = toupper(nodename[i]);
+		}
 	}
 	vol->source_rfc1001_name[15] = 0;
 	/* null target name indicates to use *SMBSERVR default called name
