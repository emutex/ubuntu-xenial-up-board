/******************************************************************************
 *
 * Copyright(c) 2009 - 2012 Intel Corporation. All rights reserved.
 *
 * This program is free software; you can redistribute it and/or modify it
 * under the terms of version 2 of the GNU General Public License as
 * published by the Free Software Foundation.
 *
 * This program is distributed in the hope that it will be useful, but WITHOUT
 * ANY WARRANTY; without even the implied warranty of MERCHANTABILITY or
 * FITNESS FOR A PARTICULAR PURPOSE.  See the GNU General Public License for
 * more details.
 *
 * You should have received a copy of the GNU General Public License along with
 * this program; if not, write to the Free Software Foundation, Inc.,
 * 51 Franklin Street, Fifth Floor, Boston, MA 02110, USA
 *
 * The full GNU General Public License is included in this distribution in the
 * file called LICENSE.
 *
 * Contact Information:
 *  Intel Linux Wireless <ilw@linux.intel.com>
 * Intel Corporation, 5200 N.E. Elam Young Parkway, Hillsboro, OR 97124-6497
 *
 *****************************************************************************/

#if !defined(__IWLWIFI_DEVICE_TRACE) || defined(TRACE_HEADER_MULTI_READ)
#include <linux/skbuff.h>
#include <linux/ieee80211.h>
#include <net/cfg80211.h>
#include "iwl-trans.h"
#if !defined(__IWLWIFI_DEVICE_TRACE)
static inline bool iwl_trace_data(struct sk_buff *skb)
{
	struct ieee80211_hdr *hdr = (void *)skb->data;

	if (ieee80211_is_data(hdr->frame_control))
		return skb->protocol != cpu_to_be16(ETH_P_PAE);
	return false;
}

static inline size_t iwl_rx_trace_len(const struct iwl_trans *trans,
				      void *rxbuf, size_t len)
{
	struct iwl_cmd_header *cmd = (void *)((u8 *)rxbuf + sizeof(__le32));
	struct ieee80211_hdr *hdr;

	if (cmd->cmd != trans->rx_mpdu_cmd)
		return len;

	hdr = (void *)((u8 *)cmd + sizeof(struct iwl_cmd_header) +
			trans->rx_mpdu_cmd_hdr_size);
	if (!ieee80211_is_data(hdr->frame_control))
		return len;
	/* maybe try to identify EAPOL frames? */
	return sizeof(__le32) + sizeof(*cmd) + trans->rx_mpdu_cmd_hdr_size +
		ieee80211_hdrlen(hdr->frame_control);
}
#endif

#define __IWLWIFI_DEVICE_TRACE

#include <linux/tracepoint.h>
#include <linux/device.h>
#include "iwl-trans.h"


#if !defined(CONFIG_IWLWIFI_DEVICE_TRACING) || defined(__CHECKER__)
#undef TRACE_EVENT
#define TRACE_EVENT(name, proto, ...) \
static inline void trace_ ## name(proto) {}
#undef DECLARE_EVENT_CLASS
#define DECLARE_EVENT_CLASS(...)
#undef DEFINE_EVENT
#define DEFINE_EVENT(evt_class, name, proto, ...) \
static inline void trace_ ## name(proto) {}
#endif

#define DEV_ENTRY	__string(dev, dev_name(dev))
#define DEV_ASSIGN	__assign_str(dev, dev_name(dev))

#undef TRACE_SYSTEM
#define TRACE_SYSTEM iwlwifi_io

TRACE_EVENT(iwlwifi_dev_ioread32,
	TP_PROTO(const struct device *dev, u32 offs, u32 val),
	TP_ARGS(dev, offs, val),
	TP_STRUCT__entry(
		DEV_ENTRY
		__field(u32, offs)
		__field(u32, val)
	),
	TP_fast_assign(
		DEV_ASSIGN;
		__entry->offs = offs;
		__entry->val = val;
	),
	TP_printk("[%s] read io[%#x] = %#x",
		  __get_str(dev), __entry->offs, __entry->val)
);

TRACE_EVENT(iwlwifi_dev_iowrite8,
	TP_PROTO(const struct device *dev, u32 offs, u8 val),
	TP_ARGS(dev, offs, val),
	TP_STRUCT__entry(
		DEV_ENTRY
		__field(u32, offs)
		__field(u8, val)
	),
	TP_fast_assign(
		DEV_ASSIGN;
		__entry->offs = offs;
		__entry->val = val;
	),
	TP_printk("[%s] write io[%#x] = %#x)",
		  __get_str(dev), __entry->offs, __entry->val)
);

TRACE_EVENT(iwlwifi_dev_iowrite32,
	TP_PROTO(const struct device *dev, u32 offs, u32 val),
	TP_ARGS(dev, offs, val),
	TP_STRUCT__entry(
		DEV_ENTRY
		__field(u32, offs)
		__field(u32, val)
	),
	TP_fast_assign(
		DEV_ASSIGN;
		__entry->offs = offs;
		__entry->val = val;
	),
	TP_printk("[%s] write io[%#x] = %#x)",
		  __get_str(dev), __entry->offs, __entry->val)
);

TRACE_EVENT(iwlwifi_dev_irq,
	TP_PROTO(const struct device *dev),
	TP_ARGS(dev),
	TP_STRUCT__entry(
		DEV_ENTRY
	),
	TP_fast_assign(
		DEV_ASSIGN;
	),
	/* TP_printk("") doesn't compile */
	TP_printk("%d", 0)
);

TRACE_EVENT(iwlwifi_dev_ict_read,
	TP_PROTO(const struct device *dev, u32 index, u32 value),
	TP_ARGS(dev, index, value),
	TP_STRUCT__entry(
		DEV_ENTRY
		__field(u32, index)
		__field(u32, value)
	),
	TP_fast_assign(
		DEV_ASSIGN;
		__entry->index = index;
		__entry->value = value;
	),
	TP_printk("[%s] read ict[%d] = %#.8x",
		  __get_str(dev), __entry->index, __entry->value)
);

#undef TRACE_SYSTEM
#define TRACE_SYSTEM iwlwifi_ucode

TRACE_EVENT(iwlwifi_dev_ucode_cont_event,
	TP_PROTO(const struct device *dev, u32 time, u32 data, u32 ev),
	TP_ARGS(dev, time, data, ev),
	TP_STRUCT__entry(
		DEV_ENTRY

		__field(u32, time)
		__field(u32, data)
		__field(u32, ev)
	),
	TP_fast_assign(
		DEV_ASSIGN;
		__entry->time = time;
		__entry->data = data;
		__entry->ev = ev;
	),
	TP_printk("[%s] EVT_LOGT:%010u:0x%08x:%04u",
		  __get_str(dev), __entry->time, __entry->data, __entry->ev)
);

TRACE_EVENT(iwlwifi_dev_ucode_wrap_event,
	TP_PROTO(const struct device *dev, u32 wraps, u32 n_entry, u32 p_entry),
	TP_ARGS(dev, wraps, n_entry, p_entry),
	TP_STRUCT__entry(
		DEV_ENTRY

		__field(u32, wraps)
		__field(u32, n_entry)
		__field(u32, p_entry)
	),
	TP_fast_assign(
		DEV_ASSIGN;
		__entry->wraps = wraps;
		__entry->n_entry = n_entry;
		__entry->p_entry = p_entry;
	),
	TP_printk("[%s] wraps=#%02d n=0x%X p=0x%X",
		  __get_str(dev), __entry->wraps, __entry->n_entry,
		  __entry->p_entry)
);

#undef TRACE_SYSTEM
#define TRACE_SYSTEM iwlwifi_msg

#define MAX_MSG_LEN	110

DECLARE_EVENT_CLASS(iwlwifi_msg_event,
	TP_PROTO(struct va_format *vaf),
	TP_ARGS(vaf),
	TP_STRUCT__entry(
		__dynamic_array(char, msg, MAX_MSG_LEN)
	),
	TP_fast_assign(
		WARN_ON_ONCE(vsnprintf(__get_dynamic_array(msg),
				       MAX_MSG_LEN, vaf->fmt,
				       *vaf->va) >= MAX_MSG_LEN);
	),
	TP_printk("%s", __get_str(msg))
);

DEFINE_EVENT(iwlwifi_msg_event, iwlwifi_err,
	TP_PROTO(struct va_format *vaf),
	TP_ARGS(vaf)
);

DEFINE_EVENT(iwlwifi_msg_event, iwlwifi_warn,
	TP_PROTO(struct va_format *vaf),
	TP_ARGS(vaf)
);

DEFINE_EVENT(iwlwifi_msg_event, iwlwifi_info,
	TP_PROTO(struct va_format *vaf),
	TP_ARGS(vaf)
);

DEFINE_EVENT(iwlwifi_msg_event, iwlwifi_crit,
	TP_PROTO(struct va_format *vaf),
	TP_ARGS(vaf)
);

TRACE_EVENT(iwlwifi_dbg,
	TP_PROTO(u32 level, bool in_interrupt, const char *function,
		 struct va_format *vaf),
	TP_ARGS(level, in_interrupt, function, vaf),
	TP_STRUCT__entry(
		__field(u32, level)
		__field(u8, in_interrupt)
		__string(function, function)
		__dynamic_array(char, msg, MAX_MSG_LEN)
	),
	TP_fast_assign(
		__entry->level = level;
		__entry->in_interrupt = in_interrupt;
		__assign_str(function, function);
		WARN_ON_ONCE(vsnprintf(__get_dynamic_array(msg),
				       MAX_MSG_LEN, vaf->fmt,
				       *vaf->va) >= MAX_MSG_LEN);
	),
	TP_printk("%s", (char *)__get_dynamic_array(msg))
);

#undef TRACE_SYSTEM
#define TRACE_SYSTEM iwlwifi_data

TRACE_EVENT(iwlwifi_dev_tx_data,
	TP_PROTO(const struct device *dev,
		 struct sk_buff *skb,
		 void *data, size_t data_len),
	TP_ARGS(dev, skb, data, data_len),
	TP_STRUCT__entry(
		DEV_ENTRY

		__dynamic_array(u8, data, iwl_trace_data(skb) ? data_len : 0)
	),
	TP_fast_assign(
		DEV_ASSIGN;
		if (iwl_trace_data(skb))
			memcpy(__get_dynamic_array(data), data, data_len);
	),
	TP_printk("[%s] TX frame data", __get_str(dev))
);

TRACE_EVENT(iwlwifi_dev_rx_data,
	TP_PROTO(const struct device *dev,
		 const struct iwl_trans *trans,
		 void *rxbuf, size_t len),
	TP_ARGS(dev, trans, rxbuf, len),
	TP_STRUCT__entry(
		DEV_ENTRY

		__dynamic_array(u8, data,
				len - iwl_rx_trace_len(trans, rxbuf, len))
	),
	TP_fast_assign(
		size_t offs = iwl_rx_trace_len(trans, rxbuf, len);
		DEV_ASSIGN;
		if (offs < len)
			memcpy(__get_dynamic_array(data),
			       ((u8 *)rxbuf) + offs, len - offs);
	),
<<<<<<< HEAD
	TP_printk("[%s] TX frame data", __get_str(dev))
=======
	TP_printk("[%s] RX frame data", __get_str(dev))
>>>>>>> 0751f865
);

#undef TRACE_SYSTEM
#define TRACE_SYSTEM iwlwifi

TRACE_EVENT(iwlwifi_dev_hcmd,
	TP_PROTO(const struct device *dev,
		 struct iwl_host_cmd *cmd, u16 total_size,
		 const void *hdr, size_t hdr_len),
	TP_ARGS(dev, cmd, total_size, hdr, hdr_len),
	TP_STRUCT__entry(
		DEV_ENTRY
		__dynamic_array(u8, hcmd, total_size)
		__field(u32, flags)
	),
	TP_fast_assign(
		int i, offset = hdr_len;

		DEV_ASSIGN;
		__entry->flags = cmd->flags;
		memcpy(__get_dynamic_array(hcmd), hdr, hdr_len);

		for (i = 0; i < IWL_MAX_CMD_TFDS; i++) {
			if (!cmd->len[i])
				continue;
			if (!(cmd->dataflags[i] & IWL_HCMD_DFL_NOCOPY))
				continue;
			memcpy((u8 *)__get_dynamic_array(hcmd) + offset,
			       cmd->data[i], cmd->len[i]);
			offset += cmd->len[i];
		}
	),
	TP_printk("[%s] hcmd %#.2x (%ssync)",
		  __get_str(dev), ((u8 *)__get_dynamic_array(hcmd))[0],
		  __entry->flags & CMD_ASYNC ? "a" : "")
);

TRACE_EVENT(iwlwifi_dev_rx,
	TP_PROTO(const struct device *dev, const struct iwl_trans *trans,
		 void *rxbuf, size_t len),
	TP_ARGS(dev, trans, rxbuf, len),
	TP_STRUCT__entry(
		DEV_ENTRY
		__dynamic_array(u8, rxbuf, iwl_rx_trace_len(trans, rxbuf, len))
	),
	TP_fast_assign(
		DEV_ASSIGN;
		memcpy(__get_dynamic_array(rxbuf), rxbuf,
		       iwl_rx_trace_len(trans, rxbuf, len));
	),
	TP_printk("[%s] RX cmd %#.2x",
		  __get_str(dev), ((u8 *)__get_dynamic_array(rxbuf))[4])
);

TRACE_EVENT(iwlwifi_dev_tx,
	TP_PROTO(const struct device *dev, struct sk_buff *skb,
		 void *tfd, size_t tfdlen,
		 void *buf0, size_t buf0_len,
		 void *buf1, size_t buf1_len),
	TP_ARGS(dev, skb, tfd, tfdlen, buf0, buf0_len, buf1, buf1_len),
	TP_STRUCT__entry(
		DEV_ENTRY

		__field(size_t, framelen)
		__dynamic_array(u8, tfd, tfdlen)

		/*
		 * Do not insert between or below these items,
		 * we want to keep the frame together (except
		 * for the possible padding).
		 */
		__dynamic_array(u8, buf0, buf0_len)
		__dynamic_array(u8, buf1, iwl_trace_data(skb) ? 0 : buf1_len)
	),
	TP_fast_assign(
		DEV_ASSIGN;
		__entry->framelen = buf0_len + buf1_len;
		memcpy(__get_dynamic_array(tfd), tfd, tfdlen);
		memcpy(__get_dynamic_array(buf0), buf0, buf0_len);
		if (!iwl_trace_data(skb))
			memcpy(__get_dynamic_array(buf1), buf1, buf1_len);
	),
	TP_printk("[%s] TX %.2x (%zu bytes)",
		  __get_str(dev), ((u8 *)__get_dynamic_array(buf0))[0],
		  __entry->framelen)
);

TRACE_EVENT(iwlwifi_dev_ucode_error,
	TP_PROTO(const struct device *dev, u32 desc, u32 tsf_low,
		 u32 data1, u32 data2, u32 line, u32 blink1,
		 u32 blink2, u32 ilink1, u32 ilink2, u32 bcon_time,
		 u32 gp1, u32 gp2, u32 gp3, u32 ucode_ver, u32 hw_ver,
		 u32 brd_ver),
	TP_ARGS(dev, desc, tsf_low, data1, data2, line,
		blink1, blink2, ilink1, ilink2, bcon_time, gp1, gp2,
		gp3, ucode_ver, hw_ver, brd_ver),
	TP_STRUCT__entry(
		DEV_ENTRY
		__field(u32, desc)
		__field(u32, tsf_low)
		__field(u32, data1)
		__field(u32, data2)
		__field(u32, line)
		__field(u32, blink1)
		__field(u32, blink2)
		__field(u32, ilink1)
		__field(u32, ilink2)
		__field(u32, bcon_time)
		__field(u32, gp1)
		__field(u32, gp2)
		__field(u32, gp3)
		__field(u32, ucode_ver)
		__field(u32, hw_ver)
		__field(u32, brd_ver)
	),
	TP_fast_assign(
		DEV_ASSIGN;
		__entry->desc = desc;
		__entry->tsf_low = tsf_low;
		__entry->data1 = data1;
		__entry->data2 = data2;
		__entry->line = line;
		__entry->blink1 = blink1;
		__entry->blink2 = blink2;
		__entry->ilink1 = ilink1;
		__entry->ilink2 = ilink2;
		__entry->bcon_time = bcon_time;
		__entry->gp1 = gp1;
		__entry->gp2 = gp2;
		__entry->gp3 = gp3;
		__entry->ucode_ver = ucode_ver;
		__entry->hw_ver = hw_ver;
		__entry->brd_ver = brd_ver;
	),
	TP_printk("[%s] #%02d %010u data 0x%08X 0x%08X line %u, "
		  "blink 0x%05X 0x%05X ilink 0x%05X 0x%05X "
		  "bcon_tm %010u gp 0x%08X 0x%08X 0x%08X uCode 0x%08X "
		  "hw 0x%08X brd 0x%08X",
		  __get_str(dev), __entry->desc, __entry->tsf_low,
		  __entry->data1,
		  __entry->data2, __entry->line, __entry->blink1,
		  __entry->blink2, __entry->ilink1, __entry->ilink2,
		  __entry->bcon_time, __entry->gp1, __entry->gp2,
		  __entry->gp3, __entry->ucode_ver, __entry->hw_ver,
		  __entry->brd_ver)
);

TRACE_EVENT(iwlwifi_dev_ucode_event,
	TP_PROTO(const struct device *dev, u32 time, u32 data, u32 ev),
	TP_ARGS(dev, time, data, ev),
	TP_STRUCT__entry(
		DEV_ENTRY

		__field(u32, time)
		__field(u32, data)
		__field(u32, ev)
	),
	TP_fast_assign(
		DEV_ASSIGN;
		__entry->time = time;
		__entry->data = data;
		__entry->ev = ev;
	),
	TP_printk("[%s] EVT_LOGT:%010u:0x%08x:%04u",
		  __get_str(dev), __entry->time, __entry->data, __entry->ev)
);
#endif /* __IWLWIFI_DEVICE_TRACE */

#undef TRACE_INCLUDE_PATH
#define TRACE_INCLUDE_PATH .
#undef TRACE_INCLUDE_FILE
#define TRACE_INCLUDE_FILE iwl-devtrace
#include <trace/define_trace.h><|MERGE_RESOLUTION|>--- conflicted
+++ resolved
@@ -306,11 +306,7 @@
 			memcpy(__get_dynamic_array(data),
 			       ((u8 *)rxbuf) + offs, len - offs);
 	),
-<<<<<<< HEAD
-	TP_printk("[%s] TX frame data", __get_str(dev))
-=======
 	TP_printk("[%s] RX frame data", __get_str(dev))
->>>>>>> 0751f865
 );
 
 #undef TRACE_SYSTEM
