/*
 * videobuf2-core.c - V4L2 driver helper framework
 *
 * Copyright (C) 2010 Samsung Electronics
 *
 * Author: Pawel Osciak <pawel@osciak.com>
 *	   Marek Szyprowski <m.szyprowski@samsung.com>
 *
 * This program is free software; you can redistribute it and/or modify
 * it under the terms of the GNU General Public License as published by
 * the Free Software Foundation.
 */

#include <linux/err.h>
#include <linux/kernel.h>
#include <linux/module.h>
#include <linux/mm.h>
#include <linux/poll.h>
#include <linux/slab.h>
#include <linux/sched.h>

#include <media/v4l2-dev.h>
#include <media/v4l2-fh.h>
#include <media/v4l2-event.h>
#include <media/videobuf2-core.h>

static int debug;
module_param(debug, int, 0644);

#define dprintk(level, fmt, arg...)					\
	do {								\
		if (debug >= level)					\
			printk(KERN_DEBUG "vb2: " fmt, ## arg);		\
	} while (0)

#define call_memop(q, op, args...)					\
	(((q)->mem_ops->op) ?						\
		((q)->mem_ops->op(args)) : 0)

#define call_qop(q, op, args...)					\
	(((q)->ops->op) ? ((q)->ops->op(args)) : 0)

#define V4L2_BUFFER_MASK_FLAGS	(V4L2_BUF_FLAG_MAPPED | V4L2_BUF_FLAG_QUEUED | \
				 V4L2_BUF_FLAG_DONE | V4L2_BUF_FLAG_ERROR | \
				 V4L2_BUF_FLAG_PREPARED | \
				 V4L2_BUF_FLAG_TIMESTAMP_MASK)

/**
 * __vb2_buf_mem_alloc() - allocate video memory for the given buffer
 */
static int __vb2_buf_mem_alloc(struct vb2_buffer *vb)
{
	struct vb2_queue *q = vb->vb2_queue;
	void *mem_priv;
	int plane;

	/*
	 * Allocate memory for all planes in this buffer
	 * NOTE: mmapped areas should be page aligned
	 */
	for (plane = 0; plane < vb->num_planes; ++plane) {
		unsigned long size = PAGE_ALIGN(q->plane_sizes[plane]);

		mem_priv = call_memop(q, alloc, q->alloc_ctx[plane],
				      size, q->gfp_flags);
		if (IS_ERR_OR_NULL(mem_priv))
			goto free;

		/* Associate allocator private data with this plane */
		vb->planes[plane].mem_priv = mem_priv;
		vb->v4l2_planes[plane].length = q->plane_sizes[plane];
	}

	return 0;
free:
	/* Free already allocated memory if one of the allocations failed */
	for (; plane > 0; --plane) {
		call_memop(q, put, vb->planes[plane - 1].mem_priv);
		vb->planes[plane - 1].mem_priv = NULL;
	}

	return -ENOMEM;
}

/**
 * __vb2_buf_mem_free() - free memory of the given buffer
 */
static void __vb2_buf_mem_free(struct vb2_buffer *vb)
{
	struct vb2_queue *q = vb->vb2_queue;
	unsigned int plane;

	for (plane = 0; plane < vb->num_planes; ++plane) {
		call_memop(q, put, vb->planes[plane].mem_priv);
		vb->planes[plane].mem_priv = NULL;
		dprintk(3, "Freed plane %d of buffer %d\n", plane,
			vb->v4l2_buf.index);
	}
}

/**
 * __vb2_buf_userptr_put() - release userspace memory associated with
 * a USERPTR buffer
 */
static void __vb2_buf_userptr_put(struct vb2_buffer *vb)
{
	struct vb2_queue *q = vb->vb2_queue;
	unsigned int plane;

	for (plane = 0; plane < vb->num_planes; ++plane) {
		if (vb->planes[plane].mem_priv)
			call_memop(q, put_userptr, vb->planes[plane].mem_priv);
		vb->planes[plane].mem_priv = NULL;
	}
}

/**
 * __vb2_plane_dmabuf_put() - release memory associated with
 * a DMABUF shared plane
 */
static void __vb2_plane_dmabuf_put(struct vb2_queue *q, struct vb2_plane *p)
{
	if (!p->mem_priv)
		return;

	if (p->dbuf_mapped)
		call_memop(q, unmap_dmabuf, p->mem_priv);

	call_memop(q, detach_dmabuf, p->mem_priv);
	dma_buf_put(p->dbuf);
	memset(p, 0, sizeof(*p));
}

/**
 * __vb2_buf_dmabuf_put() - release memory associated with
 * a DMABUF shared buffer
 */
static void __vb2_buf_dmabuf_put(struct vb2_buffer *vb)
{
	struct vb2_queue *q = vb->vb2_queue;
	unsigned int plane;

	for (plane = 0; plane < vb->num_planes; ++plane)
		__vb2_plane_dmabuf_put(q, &vb->planes[plane]);
}

/**
 * __setup_lengths() - setup initial lengths for every plane in
 * every buffer on the queue
 */
static void __setup_lengths(struct vb2_queue *q, unsigned int n)
{
	unsigned int buffer, plane;
	struct vb2_buffer *vb;

	for (buffer = q->num_buffers; buffer < q->num_buffers + n; ++buffer) {
		vb = q->bufs[buffer];
		if (!vb)
			continue;

		for (plane = 0; plane < vb->num_planes; ++plane)
			vb->v4l2_planes[plane].length = q->plane_sizes[plane];
	}
}

/**
 * __setup_offsets() - setup unique offsets ("cookies") for every plane in
 * every buffer on the queue
 */
static void __setup_offsets(struct vb2_queue *q, unsigned int n)
{
	unsigned int buffer, plane;
	struct vb2_buffer *vb;
	unsigned long off;

	if (q->num_buffers) {
		struct v4l2_plane *p;
		vb = q->bufs[q->num_buffers - 1];
		p = &vb->v4l2_planes[vb->num_planes - 1];
		off = PAGE_ALIGN(p->m.mem_offset + p->length);
	} else {
		off = 0;
	}

	for (buffer = q->num_buffers; buffer < q->num_buffers + n; ++buffer) {
		vb = q->bufs[buffer];
		if (!vb)
			continue;

		for (plane = 0; plane < vb->num_planes; ++plane) {
			vb->v4l2_planes[plane].m.mem_offset = off;

			dprintk(3, "Buffer %d, plane %d offset 0x%08lx\n",
					buffer, plane, off);

			off += vb->v4l2_planes[plane].length;
			off = PAGE_ALIGN(off);
		}
	}
}

/**
 * __vb2_queue_alloc() - allocate videobuf buffer structures and (for MMAP type)
 * video buffer memory for all buffers/planes on the queue and initializes the
 * queue
 *
 * Returns the number of buffers successfully allocated.
 */
static int __vb2_queue_alloc(struct vb2_queue *q, enum v4l2_memory memory,
			     unsigned int num_buffers, unsigned int num_planes)
{
	unsigned int buffer;
	struct vb2_buffer *vb;
	int ret;

	for (buffer = 0; buffer < num_buffers; ++buffer) {
		/* Allocate videobuf buffer structures */
		vb = kzalloc(q->buf_struct_size, GFP_KERNEL);
		if (!vb) {
			dprintk(1, "Memory alloc for buffer struct failed\n");
			break;
		}

		/* Length stores number of planes for multiplanar buffers */
		if (V4L2_TYPE_IS_MULTIPLANAR(q->type))
			vb->v4l2_buf.length = num_planes;

		vb->state = VB2_BUF_STATE_DEQUEUED;
		vb->vb2_queue = q;
		vb->num_planes = num_planes;
		vb->v4l2_buf.index = q->num_buffers + buffer;
		vb->v4l2_buf.type = q->type;
		vb->v4l2_buf.memory = memory;

		/* Allocate video buffer memory for the MMAP type */
		if (memory == V4L2_MEMORY_MMAP) {
			ret = __vb2_buf_mem_alloc(vb);
			if (ret) {
				dprintk(1, "Failed allocating memory for "
						"buffer %d\n", buffer);
				kfree(vb);
				break;
			}
			/*
			 * Call the driver-provided buffer initialization
			 * callback, if given. An error in initialization
			 * results in queue setup failure.
			 */
			ret = call_qop(q, buf_init, vb);
			if (ret) {
				dprintk(1, "Buffer %d %p initialization"
					" failed\n", buffer, vb);
				__vb2_buf_mem_free(vb);
				kfree(vb);
				break;
			}
		}

		q->bufs[q->num_buffers + buffer] = vb;
	}

	__setup_lengths(q, buffer);
	if (memory == V4L2_MEMORY_MMAP)
		__setup_offsets(q, buffer);

	dprintk(1, "Allocated %d buffers, %d plane(s) each\n",
			buffer, num_planes);

	return buffer;
}

/**
 * __vb2_free_mem() - release all video buffer memory for a given queue
 */
static void __vb2_free_mem(struct vb2_queue *q, unsigned int buffers)
{
	unsigned int buffer;
	struct vb2_buffer *vb;

	for (buffer = q->num_buffers - buffers; buffer < q->num_buffers;
	     ++buffer) {
		vb = q->bufs[buffer];
		if (!vb)
			continue;

		/* Free MMAP buffers or release USERPTR buffers */
		if (q->memory == V4L2_MEMORY_MMAP)
			__vb2_buf_mem_free(vb);
		else if (q->memory == V4L2_MEMORY_DMABUF)
			__vb2_buf_dmabuf_put(vb);
		else
			__vb2_buf_userptr_put(vb);
	}
}

/**
 * __vb2_queue_free() - free buffers at the end of the queue - video memory and
 * related information, if no buffers are left return the queue to an
 * uninitialized state. Might be called even if the queue has already been freed.
 */
static void __vb2_queue_free(struct vb2_queue *q, unsigned int buffers)
{
	unsigned int buffer;

	/* Call driver-provided cleanup function for each buffer, if provided */
	if (q->ops->buf_cleanup) {
		for (buffer = q->num_buffers - buffers; buffer < q->num_buffers;
		     ++buffer) {
			if (NULL == q->bufs[buffer])
				continue;
			q->ops->buf_cleanup(q->bufs[buffer]);
		}
	}

	/* Release video buffer memory */
	__vb2_free_mem(q, buffers);

	/* Free videobuf buffers */
	for (buffer = q->num_buffers - buffers; buffer < q->num_buffers;
	     ++buffer) {
		kfree(q->bufs[buffer]);
		q->bufs[buffer] = NULL;
	}

	q->num_buffers -= buffers;
	if (!q->num_buffers)
		q->memory = 0;
	INIT_LIST_HEAD(&q->queued_list);
}

/**
 * __verify_planes_array() - verify that the planes array passed in struct
 * v4l2_buffer from userspace can be safely used
 */
static int __verify_planes_array(struct vb2_buffer *vb, const struct v4l2_buffer *b)
{
	if (!V4L2_TYPE_IS_MULTIPLANAR(b->type))
		return 0;

	/* Is memory for copying plane information present? */
	if (NULL == b->m.planes) {
		dprintk(1, "Multi-planar buffer passed but "
			   "planes array not provided\n");
		return -EINVAL;
	}

	if (b->length < vb->num_planes || b->length > VIDEO_MAX_PLANES) {
		dprintk(1, "Incorrect planes array length, "
			   "expected %d, got %d\n", vb->num_planes, b->length);
		return -EINVAL;
	}

	return 0;
}

/**
 * __verify_length() - Verify that the bytesused value for each plane fits in
 * the plane length and that the data offset doesn't exceed the bytesused value.
 */
static int __verify_length(struct vb2_buffer *vb, const struct v4l2_buffer *b)
{
	unsigned int length;
	unsigned int plane;

	if (!V4L2_TYPE_IS_OUTPUT(b->type))
		return 0;

	if (V4L2_TYPE_IS_MULTIPLANAR(b->type)) {
		for (plane = 0; plane < vb->num_planes; ++plane) {
			length = (b->memory == V4L2_MEMORY_USERPTR)
			       ? b->m.planes[plane].length
			       : vb->v4l2_planes[plane].length;

			if (b->m.planes[plane].bytesused > length)
				return -EINVAL;

			if (b->m.planes[plane].data_offset > 0 &&
			    b->m.planes[plane].data_offset >=
			    b->m.planes[plane].bytesused)
				return -EINVAL;
		}
	} else {
		length = (b->memory == V4L2_MEMORY_USERPTR)
		       ? b->length : vb->v4l2_planes[0].length;

		if (b->bytesused > length)
			return -EINVAL;
	}

	return 0;
}

/**
 * __buffer_in_use() - return true if the buffer is in use and
 * the queue cannot be freed (by the means of REQBUFS(0)) call
 */
static bool __buffer_in_use(struct vb2_queue *q, struct vb2_buffer *vb)
{
	unsigned int plane;
	for (plane = 0; plane < vb->num_planes; ++plane) {
		void *mem_priv = vb->planes[plane].mem_priv;
		/*
		 * If num_users() has not been provided, call_memop
		 * will return 0, apparently nobody cares about this
		 * case anyway. If num_users() returns more than 1,
		 * we are not the only user of the plane's memory.
		 */
		if (mem_priv && call_memop(q, num_users, mem_priv) > 1)
			return true;
	}
	return false;
}

/**
 * __buffers_in_use() - return true if any buffers on the queue are in use and
 * the queue cannot be freed (by the means of REQBUFS(0)) call
 */
static bool __buffers_in_use(struct vb2_queue *q)
{
	unsigned int buffer;
	for (buffer = 0; buffer < q->num_buffers; ++buffer) {
		if (__buffer_in_use(q, q->bufs[buffer]))
			return true;
	}
	return false;
}

/**
 * __fill_v4l2_buffer() - fill in a struct v4l2_buffer with information to be
 * returned to userspace
 */
static void __fill_v4l2_buffer(struct vb2_buffer *vb, struct v4l2_buffer *b)
{
	struct vb2_queue *q = vb->vb2_queue;

	/* Copy back data such as timestamp, flags, etc. */
	memcpy(b, &vb->v4l2_buf, offsetof(struct v4l2_buffer, m));
	b->reserved2 = vb->v4l2_buf.reserved2;
	b->reserved = vb->v4l2_buf.reserved;

	if (V4L2_TYPE_IS_MULTIPLANAR(q->type)) {
		/*
		 * Fill in plane-related data if userspace provided an array
		 * for it. The caller has already verified memory and size.
		 */
		b->length = vb->num_planes;
		memcpy(b->m.planes, vb->v4l2_planes,
			b->length * sizeof(struct v4l2_plane));
	} else {
		/*
		 * We use length and offset in v4l2_planes array even for
		 * single-planar buffers, but userspace does not.
		 */
		b->length = vb->v4l2_planes[0].length;
		b->bytesused = vb->v4l2_planes[0].bytesused;
		if (q->memory == V4L2_MEMORY_MMAP)
			b->m.offset = vb->v4l2_planes[0].m.mem_offset;
		else if (q->memory == V4L2_MEMORY_USERPTR)
			b->m.userptr = vb->v4l2_planes[0].m.userptr;
		else if (q->memory == V4L2_MEMORY_DMABUF)
			b->m.fd = vb->v4l2_planes[0].m.fd;
	}

	/*
	 * Clear any buffer state related flags.
	 */
	b->flags &= ~V4L2_BUFFER_MASK_FLAGS;
	b->flags |= q->timestamp_type;

	switch (vb->state) {
	case VB2_BUF_STATE_QUEUED:
	case VB2_BUF_STATE_ACTIVE:
		b->flags |= V4L2_BUF_FLAG_QUEUED;
		break;
	case VB2_BUF_STATE_ERROR:
		b->flags |= V4L2_BUF_FLAG_ERROR;
		/* fall through */
	case VB2_BUF_STATE_DONE:
		b->flags |= V4L2_BUF_FLAG_DONE;
		break;
	case VB2_BUF_STATE_PREPARED:
		b->flags |= V4L2_BUF_FLAG_PREPARED;
		break;
	case VB2_BUF_STATE_DEQUEUED:
		/* nothing */
		break;
	}

	if (__buffer_in_use(q, vb))
		b->flags |= V4L2_BUF_FLAG_MAPPED;
}

/**
 * vb2_querybuf() - query video buffer information
 * @q:		videobuf queue
 * @b:		buffer struct passed from userspace to vidioc_querybuf handler
 *		in driver
 *
 * Should be called from vidioc_querybuf ioctl handler in driver.
 * This function will verify the passed v4l2_buffer structure and fill the
 * relevant information for the userspace.
 *
 * The return values from this function are intended to be directly returned
 * from vidioc_querybuf handler in driver.
 */
int vb2_querybuf(struct vb2_queue *q, struct v4l2_buffer *b)
{
	struct vb2_buffer *vb;
	int ret;

	if (b->type != q->type) {
		dprintk(1, "querybuf: wrong buffer type\n");
		return -EINVAL;
	}

	if (b->index >= q->num_buffers) {
		dprintk(1, "querybuf: buffer index out of range\n");
		return -EINVAL;
	}
	vb = q->bufs[b->index];
	ret = __verify_planes_array(vb, b);
	if (!ret)
		__fill_v4l2_buffer(vb, b);
	return ret;
}
EXPORT_SYMBOL(vb2_querybuf);

/**
 * __verify_userptr_ops() - verify that all memory operations required for
 * USERPTR queue type have been provided
 */
static int __verify_userptr_ops(struct vb2_queue *q)
{
	if (!(q->io_modes & VB2_USERPTR) || !q->mem_ops->get_userptr ||
	    !q->mem_ops->put_userptr)
		return -EINVAL;

	return 0;
}

/**
 * __verify_mmap_ops() - verify that all memory operations required for
 * MMAP queue type have been provided
 */
static int __verify_mmap_ops(struct vb2_queue *q)
{
	if (!(q->io_modes & VB2_MMAP) || !q->mem_ops->alloc ||
	    !q->mem_ops->put || !q->mem_ops->mmap)
		return -EINVAL;

	return 0;
}

/**
 * __verify_dmabuf_ops() - verify that all memory operations required for
 * DMABUF queue type have been provided
 */
static int __verify_dmabuf_ops(struct vb2_queue *q)
{
	if (!(q->io_modes & VB2_DMABUF) || !q->mem_ops->attach_dmabuf ||
	    !q->mem_ops->detach_dmabuf  || !q->mem_ops->map_dmabuf ||
	    !q->mem_ops->unmap_dmabuf)
		return -EINVAL;

	return 0;
}

/**
 * __verify_memory_type() - Check whether the memory type and buffer type
 * passed to a buffer operation are compatible with the queue.
 */
static int __verify_memory_type(struct vb2_queue *q,
		enum v4l2_memory memory, enum v4l2_buf_type type)
{
	if (memory != V4L2_MEMORY_MMAP && memory != V4L2_MEMORY_USERPTR &&
	    memory != V4L2_MEMORY_DMABUF) {
		dprintk(1, "reqbufs: unsupported memory type\n");
		return -EINVAL;
	}

	if (type != q->type) {
		dprintk(1, "reqbufs: requested type is incorrect\n");
		return -EINVAL;
	}

	/*
	 * Make sure all the required memory ops for given memory type
	 * are available.
	 */
	if (memory == V4L2_MEMORY_MMAP && __verify_mmap_ops(q)) {
		dprintk(1, "reqbufs: MMAP for current setup unsupported\n");
		return -EINVAL;
	}

	if (memory == V4L2_MEMORY_USERPTR && __verify_userptr_ops(q)) {
		dprintk(1, "reqbufs: USERPTR for current setup unsupported\n");
		return -EINVAL;
	}

	if (memory == V4L2_MEMORY_DMABUF && __verify_dmabuf_ops(q)) {
		dprintk(1, "reqbufs: DMABUF for current setup unsupported\n");
		return -EINVAL;
	}

	/*
	 * Place the busy tests at the end: -EBUSY can be ignored when
	 * create_bufs is called with count == 0, but count == 0 should still
	 * do the memory and type validation.
	 */
	if (q->fileio) {
		dprintk(1, "reqbufs: file io in progress\n");
		return -EBUSY;
	}
	return 0;
}

/**
 * __reqbufs() - Initiate streaming
 * @q:		videobuf2 queue
 * @req:	struct passed from userspace to vidioc_reqbufs handler in driver
 *
 * Should be called from vidioc_reqbufs ioctl handler of a driver.
 * This function:
 * 1) verifies streaming parameters passed from the userspace,
 * 2) sets up the queue,
 * 3) negotiates number of buffers and planes per buffer with the driver
 *    to be used during streaming,
 * 4) allocates internal buffer structures (struct vb2_buffer), according to
 *    the agreed parameters,
 * 5) for MMAP memory type, allocates actual video memory, using the
 *    memory handling/allocation routines provided during queue initialization
 *
 * If req->count is 0, all the memory will be freed instead.
 * If the queue has been allocated previously (by a previous vb2_reqbufs) call
 * and the queue is not busy, memory will be reallocated.
 *
 * The return values from this function are intended to be directly returned
 * from vidioc_reqbufs handler in driver.
 */
static int __reqbufs(struct vb2_queue *q, struct v4l2_requestbuffers *req)
{
	unsigned int num_buffers, allocated_buffers, num_planes = 0;
	int ret;

	if (q->streaming) {
		dprintk(1, "reqbufs: streaming active\n");
		return -EBUSY;
	}

	if (req->count == 0 || q->num_buffers != 0 || q->memory != req->memory) {
		/*
		 * We already have buffers allocated, so first check if they
		 * are not in use and can be freed.
		 */
		if (q->memory == V4L2_MEMORY_MMAP && __buffers_in_use(q)) {
			dprintk(1, "reqbufs: memory in use, cannot free\n");
			return -EBUSY;
		}

		__vb2_queue_free(q, q->num_buffers);

		/*
		 * In case of REQBUFS(0) return immediately without calling
		 * driver's queue_setup() callback and allocating resources.
		 */
		if (req->count == 0)
			return 0;
	}

	/*
	 * Make sure the requested values and current defaults are sane.
	 */
	num_buffers = min_t(unsigned int, req->count, VIDEO_MAX_FRAME);
	memset(q->plane_sizes, 0, sizeof(q->plane_sizes));
	memset(q->alloc_ctx, 0, sizeof(q->alloc_ctx));
	q->memory = req->memory;

	/*
	 * Ask the driver how many buffers and planes per buffer it requires.
	 * Driver also sets the size and allocator context for each plane.
	 */
	ret = call_qop(q, queue_setup, q, NULL, &num_buffers, &num_planes,
		       q->plane_sizes, q->alloc_ctx);
	if (ret)
		return ret;

	/* Finally, allocate buffers and video memory */
	ret = __vb2_queue_alloc(q, req->memory, num_buffers, num_planes);
	if (ret == 0) {
		dprintk(1, "Memory allocation failed\n");
		return -ENOMEM;
	}

	allocated_buffers = ret;

	/*
	 * Check if driver can handle the allocated number of buffers.
	 */
	if (allocated_buffers < num_buffers) {
		num_buffers = allocated_buffers;

		ret = call_qop(q, queue_setup, q, NULL, &num_buffers,
			       &num_planes, q->plane_sizes, q->alloc_ctx);

		if (!ret && allocated_buffers < num_buffers)
			ret = -ENOMEM;

		/*
		 * Either the driver has accepted a smaller number of buffers,
		 * or .queue_setup() returned an error
		 */
	}

	q->num_buffers = allocated_buffers;

	if (ret < 0) {
		__vb2_queue_free(q, allocated_buffers);
		return ret;
	}

	/*
	 * Return the number of successfully allocated buffers
	 * to the userspace.
	 */
	req->count = allocated_buffers;

	return 0;
}

/**
 * vb2_reqbufs() - Wrapper for __reqbufs() that also verifies the memory and
 * type values.
 * @q:		videobuf2 queue
 * @req:	struct passed from userspace to vidioc_reqbufs handler in driver
 */
int vb2_reqbufs(struct vb2_queue *q, struct v4l2_requestbuffers *req)
{
	int ret = __verify_memory_type(q, req->memory, req->type);

	return ret ? ret : __reqbufs(q, req);
}
EXPORT_SYMBOL_GPL(vb2_reqbufs);

/**
 * __create_bufs() - Allocate buffers and any required auxiliary structs
 * @q:		videobuf2 queue
 * @create:	creation parameters, passed from userspace to vidioc_create_bufs
 *		handler in driver
 *
 * Should be called from vidioc_create_bufs ioctl handler of a driver.
 * This function:
 * 1) verifies parameter sanity
 * 2) calls the .queue_setup() queue operation
 * 3) performs any necessary memory allocations
 *
 * The return values from this function are intended to be directly returned
 * from vidioc_create_bufs handler in driver.
 */
static int __create_bufs(struct vb2_queue *q, struct v4l2_create_buffers *create)
{
	unsigned int num_planes = 0, num_buffers, allocated_buffers;
	int ret;

	if (q->num_buffers == VIDEO_MAX_FRAME) {
		dprintk(1, "%s(): maximum number of buffers already allocated\n",
			__func__);
		return -ENOBUFS;
	}

	if (!q->num_buffers) {
		memset(q->plane_sizes, 0, sizeof(q->plane_sizes));
		memset(q->alloc_ctx, 0, sizeof(q->alloc_ctx));
		q->memory = create->memory;
	}

	num_buffers = min(create->count, VIDEO_MAX_FRAME - q->num_buffers);

	/*
	 * Ask the driver, whether the requested number of buffers, planes per
	 * buffer and their sizes are acceptable
	 */
	ret = call_qop(q, queue_setup, q, &create->format, &num_buffers,
		       &num_planes, q->plane_sizes, q->alloc_ctx);
	if (ret)
		return ret;

	/* Finally, allocate buffers and video memory */
	ret = __vb2_queue_alloc(q, create->memory, num_buffers,
				num_planes);
	if (ret == 0) {
		dprintk(1, "Memory allocation failed\n");
		return -ENOMEM;
	}

	allocated_buffers = ret;

	/*
	 * Check if driver can handle the so far allocated number of buffers.
	 */
	if (ret < num_buffers) {
		num_buffers = ret;

		/*
		 * q->num_buffers contains the total number of buffers, that the
		 * queue driver has set up
		 */
		ret = call_qop(q, queue_setup, q, &create->format, &num_buffers,
			       &num_planes, q->plane_sizes, q->alloc_ctx);

		if (!ret && allocated_buffers < num_buffers)
			ret = -ENOMEM;

		/*
		 * Either the driver has accepted a smaller number of buffers,
		 * or .queue_setup() returned an error
		 */
	}

	q->num_buffers += allocated_buffers;

	if (ret < 0) {
		__vb2_queue_free(q, allocated_buffers);
		return -ENOMEM;
	}

	/*
	 * Return the number of successfully allocated buffers
	 * to the userspace.
	 */
	create->count = allocated_buffers;

	return 0;
}

/**
 * vb2_create_bufs() - Wrapper for __create_bufs() that also verifies the
 * memory and type values.
 * @q:		videobuf2 queue
 * @create:	creation parameters, passed from userspace to vidioc_create_bufs
 *		handler in driver
 */
int vb2_create_bufs(struct vb2_queue *q, struct v4l2_create_buffers *create)
{
	int ret = __verify_memory_type(q, create->memory, create->format.type);

	create->index = q->num_buffers;
	if (create->count == 0)
		return ret != -EBUSY ? ret : 0;
	return ret ? ret : __create_bufs(q, create);
}
EXPORT_SYMBOL_GPL(vb2_create_bufs);

/**
 * vb2_plane_vaddr() - Return a kernel virtual address of a given plane
 * @vb:		vb2_buffer to which the plane in question belongs to
 * @plane_no:	plane number for which the address is to be returned
 *
 * This function returns a kernel virtual address of a given plane if
 * such a mapping exist, NULL otherwise.
 */
void *vb2_plane_vaddr(struct vb2_buffer *vb, unsigned int plane_no)
{
	struct vb2_queue *q = vb->vb2_queue;

	if (plane_no > vb->num_planes || !vb->planes[plane_no].mem_priv)
		return NULL;

	return call_memop(q, vaddr, vb->planes[plane_no].mem_priv);

}
EXPORT_SYMBOL_GPL(vb2_plane_vaddr);

/**
 * vb2_plane_cookie() - Return allocator specific cookie for the given plane
 * @vb:		vb2_buffer to which the plane in question belongs to
 * @plane_no:	plane number for which the cookie is to be returned
 *
 * This function returns an allocator specific cookie for a given plane if
 * available, NULL otherwise. The allocator should provide some simple static
 * inline function, which would convert this cookie to the allocator specific
 * type that can be used directly by the driver to access the buffer. This can
 * be for example physical address, pointer to scatter list or IOMMU mapping.
 */
void *vb2_plane_cookie(struct vb2_buffer *vb, unsigned int plane_no)
{
	struct vb2_queue *q = vb->vb2_queue;

	if (plane_no > vb->num_planes || !vb->planes[plane_no].mem_priv)
		return NULL;

	return call_memop(q, cookie, vb->planes[plane_no].mem_priv);
}
EXPORT_SYMBOL_GPL(vb2_plane_cookie);

/**
 * vb2_buffer_done() - inform videobuf that an operation on a buffer is finished
 * @vb:		vb2_buffer returned from the driver
 * @state:	either VB2_BUF_STATE_DONE if the operation finished successfully
 *		or VB2_BUF_STATE_ERROR if the operation finished with an error
 *
 * This function should be called by the driver after a hardware operation on
 * a buffer is finished and the buffer may be returned to userspace. The driver
 * cannot use this buffer anymore until it is queued back to it by videobuf
 * by the means of buf_queue callback. Only buffers previously queued to the
 * driver by buf_queue can be passed to this function.
 */
void vb2_buffer_done(struct vb2_buffer *vb, enum vb2_buffer_state state)
{
	struct vb2_queue *q = vb->vb2_queue;
	unsigned long flags;
	unsigned int plane;

	if (vb->state != VB2_BUF_STATE_ACTIVE)
		return;

	if (state != VB2_BUF_STATE_DONE && state != VB2_BUF_STATE_ERROR)
		return;

	dprintk(4, "Done processing on buffer %d, state: %d\n",
			vb->v4l2_buf.index, state);

	/* sync buffers */
	for (plane = 0; plane < vb->num_planes; ++plane)
		call_memop(q, finish, vb->planes[plane].mem_priv);

	/* Add the buffer to the done buffers list */
	spin_lock_irqsave(&q->done_lock, flags);
	vb->state = state;
	list_add_tail(&vb->done_entry, &q->done_list);
	atomic_dec(&q->queued_count);
	spin_unlock_irqrestore(&q->done_lock, flags);

	/* Inform any processes that may be waiting for buffers */
	wake_up(&q->done_wq);
}
EXPORT_SYMBOL_GPL(vb2_buffer_done);

/**
 * __fill_vb2_buffer() - fill a vb2_buffer with information provided in a
 * v4l2_buffer by the userspace. The caller has already verified that struct
 * v4l2_buffer has a valid number of planes.
 */
static void __fill_vb2_buffer(struct vb2_buffer *vb, const struct v4l2_buffer *b,
				struct v4l2_plane *v4l2_planes)
{
	unsigned int plane;

	if (V4L2_TYPE_IS_MULTIPLANAR(b->type)) {
		/* Fill in driver-provided information for OUTPUT types */
		if (V4L2_TYPE_IS_OUTPUT(b->type)) {
			/*
			 * Will have to go up to b->length when API starts
			 * accepting variable number of planes.
			 */
			for (plane = 0; plane < vb->num_planes; ++plane) {
				v4l2_planes[plane].bytesused =
					b->m.planes[plane].bytesused;
				v4l2_planes[plane].data_offset =
					b->m.planes[plane].data_offset;
			}
		}

		if (b->memory == V4L2_MEMORY_USERPTR) {
			for (plane = 0; plane < vb->num_planes; ++plane) {
				v4l2_planes[plane].m.userptr =
					b->m.planes[plane].m.userptr;
				v4l2_planes[plane].length =
					b->m.planes[plane].length;
			}
		}
		if (b->memory == V4L2_MEMORY_DMABUF) {
			for (plane = 0; plane < vb->num_planes; ++plane) {
				v4l2_planes[plane].m.fd =
					b->m.planes[plane].m.fd;
				v4l2_planes[plane].length =
					b->m.planes[plane].length;
				v4l2_planes[plane].data_offset =
					b->m.planes[plane].data_offset;
			}
		}
	} else {
		/*
		 * Single-planar buffers do not use planes array,
		 * so fill in relevant v4l2_buffer struct fields instead.
		 * In videobuf we use our internal V4l2_planes struct for
		 * single-planar buffers as well, for simplicity.
		 */
		if (V4L2_TYPE_IS_OUTPUT(b->type)) {
			v4l2_planes[0].bytesused = b->bytesused;
			v4l2_planes[0].data_offset = 0;
		}

		if (b->memory == V4L2_MEMORY_USERPTR) {
			v4l2_planes[0].m.userptr = b->m.userptr;
			v4l2_planes[0].length = b->length;
		}

		if (b->memory == V4L2_MEMORY_DMABUF) {
			v4l2_planes[0].m.fd = b->m.fd;
			v4l2_planes[0].length = b->length;
			v4l2_planes[0].data_offset = 0;
		}

	}

	vb->v4l2_buf.field = b->field;
	vb->v4l2_buf.timestamp = b->timestamp;
	vb->v4l2_buf.flags = b->flags & ~V4L2_BUFFER_MASK_FLAGS;
}

/**
 * __qbuf_userptr() - handle qbuf of a USERPTR buffer
 */
static int __qbuf_userptr(struct vb2_buffer *vb, const struct v4l2_buffer *b)
{
	struct v4l2_plane planes[VIDEO_MAX_PLANES];
	struct vb2_queue *q = vb->vb2_queue;
	void *mem_priv;
	unsigned int plane;
	int ret;
	int write = !V4L2_TYPE_IS_OUTPUT(q->type);

	/* Copy relevant information provided by the userspace */
	__fill_vb2_buffer(vb, b, planes);

	for (plane = 0; plane < vb->num_planes; ++plane) {
		/* Skip the plane if already verified */
		if (vb->v4l2_planes[plane].m.userptr &&
		    vb->v4l2_planes[plane].m.userptr == planes[plane].m.userptr
		    && vb->v4l2_planes[plane].length == planes[plane].length)
			continue;

		dprintk(3, "qbuf: userspace address for plane %d changed, "
				"reacquiring memory\n", plane);

		/* Check if the provided plane buffer is large enough */
		if (planes[plane].length < q->plane_sizes[plane]) {
			dprintk(1, "qbuf: provided buffer size %u is less than "
						"setup size %u for plane %d\n",
						planes[plane].length,
						q->plane_sizes[plane], plane);
			ret = -EINVAL;
			goto err;
		}

		/* Release previously acquired memory if present */
		if (vb->planes[plane].mem_priv)
			call_memop(q, put_userptr, vb->planes[plane].mem_priv);

		vb->planes[plane].mem_priv = NULL;
		vb->v4l2_planes[plane].m.userptr = 0;
		vb->v4l2_planes[plane].length = 0;

		/* Acquire each plane's memory */
		mem_priv = call_memop(q, get_userptr, q->alloc_ctx[plane],
				      planes[plane].m.userptr,
				      planes[plane].length, write);
		if (IS_ERR_OR_NULL(mem_priv)) {
			dprintk(1, "qbuf: failed acquiring userspace "
						"memory for plane %d\n", plane);
			ret = mem_priv ? PTR_ERR(mem_priv) : -EINVAL;
			goto err;
		}
		vb->planes[plane].mem_priv = mem_priv;
	}

	/*
	 * Call driver-specific initialization on the newly acquired buffer,
	 * if provided.
	 */
	ret = call_qop(q, buf_init, vb);
	if (ret) {
		dprintk(1, "qbuf: buffer initialization failed\n");
		goto err;
	}

	/*
	 * Now that everything is in order, copy relevant information
	 * provided by userspace.
	 */
	for (plane = 0; plane < vb->num_planes; ++plane)
		vb->v4l2_planes[plane] = planes[plane];

	return 0;
err:
	/* In case of errors, release planes that were already acquired */
	for (plane = 0; plane < vb->num_planes; ++plane) {
		if (vb->planes[plane].mem_priv)
			call_memop(q, put_userptr, vb->planes[plane].mem_priv);
		vb->planes[plane].mem_priv = NULL;
		vb->v4l2_planes[plane].m.userptr = 0;
		vb->v4l2_planes[plane].length = 0;
	}

	return ret;
}

/**
 * __qbuf_mmap() - handle qbuf of an MMAP buffer
 */
static int __qbuf_mmap(struct vb2_buffer *vb, const struct v4l2_buffer *b)
{
	__fill_vb2_buffer(vb, b, vb->v4l2_planes);
	return 0;
}

/**
 * __qbuf_dmabuf() - handle qbuf of a DMABUF buffer
 */
static int __qbuf_dmabuf(struct vb2_buffer *vb, const struct v4l2_buffer *b)
{
	struct v4l2_plane planes[VIDEO_MAX_PLANES];
	struct vb2_queue *q = vb->vb2_queue;
	void *mem_priv;
	unsigned int plane;
	int ret;
	int write = !V4L2_TYPE_IS_OUTPUT(q->type);

	/* Verify and copy relevant information provided by the userspace */
	__fill_vb2_buffer(vb, b, planes);

	for (plane = 0; plane < vb->num_planes; ++plane) {
		struct dma_buf *dbuf = dma_buf_get(planes[plane].m.fd);

		if (IS_ERR_OR_NULL(dbuf)) {
			dprintk(1, "qbuf: invalid dmabuf fd for plane %d\n",
				plane);
			ret = -EINVAL;
			goto err;
		}

		/* use DMABUF size if length is not provided */
		if (planes[plane].length == 0)
			planes[plane].length = dbuf->size;

		if (planes[plane].length < planes[plane].data_offset +
		    q->plane_sizes[plane]) {
			ret = -EINVAL;
			goto err;
		}

		/* Skip the plane if already verified */
		if (dbuf == vb->planes[plane].dbuf &&
		    vb->v4l2_planes[plane].length == planes[plane].length) {
			dma_buf_put(dbuf);
			continue;
		}

		dprintk(1, "qbuf: buffer for plane %d changed\n", plane);

		/* Release previously acquired memory if present */
		__vb2_plane_dmabuf_put(q, &vb->planes[plane]);
		memset(&vb->v4l2_planes[plane], 0, sizeof(struct v4l2_plane));

		/* Acquire each plane's memory */
		mem_priv = call_memop(q, attach_dmabuf, q->alloc_ctx[plane],
			dbuf, planes[plane].length, write);
		if (IS_ERR(mem_priv)) {
			dprintk(1, "qbuf: failed to attach dmabuf\n");
			ret = PTR_ERR(mem_priv);
			dma_buf_put(dbuf);
			goto err;
		}

		vb->planes[plane].dbuf = dbuf;
		vb->planes[plane].mem_priv = mem_priv;
	}

	/* TODO: This pins the buffer(s) with  dma_buf_map_attachment()).. but
	 * really we want to do this just before the DMA, not while queueing
	 * the buffer(s)..
	 */
	for (plane = 0; plane < vb->num_planes; ++plane) {
		ret = call_memop(q, map_dmabuf, vb->planes[plane].mem_priv);
		if (ret) {
			dprintk(1, "qbuf: failed to map dmabuf for plane %d\n",
				plane);
			goto err;
		}
		vb->planes[plane].dbuf_mapped = 1;
	}

	/*
	 * Call driver-specific initialization on the newly acquired buffer,
	 * if provided.
	 */
	ret = call_qop(q, buf_init, vb);
	if (ret) {
		dprintk(1, "qbuf: buffer initialization failed\n");
		goto err;
	}

	/*
	 * Now that everything is in order, copy relevant information
	 * provided by userspace.
	 */
	for (plane = 0; plane < vb->num_planes; ++plane)
		vb->v4l2_planes[plane] = planes[plane];

	return 0;
err:
	/* In case of errors, release planes that were already acquired */
	__vb2_buf_dmabuf_put(vb);

	return ret;
}

/**
 * __enqueue_in_driver() - enqueue a vb2_buffer in driver for processing
 */
static void __enqueue_in_driver(struct vb2_buffer *vb)
{
	struct vb2_queue *q = vb->vb2_queue;
	unsigned int plane;

	vb->state = VB2_BUF_STATE_ACTIVE;
	atomic_inc(&q->queued_count);

	/* sync buffers */
	for (plane = 0; plane < vb->num_planes; ++plane)
		call_memop(q, prepare, vb->planes[plane].mem_priv);

	q->ops->buf_queue(vb);
}

static int __buf_prepare(struct vb2_buffer *vb, const struct v4l2_buffer *b)
{
	struct vb2_queue *q = vb->vb2_queue;
	int ret;

	ret = __verify_length(vb, b);
<<<<<<< HEAD
	if (ret < 0)
		return ret;
=======
	if (ret < 0) {
		dprintk(1, "%s(): plane parameters verification failed: %d\n",
			__func__, ret);
		return ret;
	}
>>>>>>> d8ec26d7

	switch (q->memory) {
	case V4L2_MEMORY_MMAP:
		ret = __qbuf_mmap(vb, b);
		break;
	case V4L2_MEMORY_USERPTR:
		ret = __qbuf_userptr(vb, b);
		break;
	case V4L2_MEMORY_DMABUF:
		ret = __qbuf_dmabuf(vb, b);
		break;
	default:
		WARN(1, "Invalid queue type\n");
		ret = -EINVAL;
	}

	if (!ret)
		ret = call_qop(q, buf_prepare, vb);
	if (ret)
		dprintk(1, "qbuf: buffer preparation failed: %d\n", ret);
	else
		vb->state = VB2_BUF_STATE_PREPARED;

	return ret;
}

static int vb2_queue_or_prepare_buf(struct vb2_queue *q, struct v4l2_buffer *b,
				    const char *opname,
				    int (*handler)(struct vb2_queue *,
						   struct v4l2_buffer *,
						   struct vb2_buffer *))
{
	struct rw_semaphore *mmap_sem = NULL;
	struct vb2_buffer *vb;
	int ret;

	/*
	 * In case of user pointer buffers vb2 allocators need to get direct
	 * access to userspace pages. This requires getting the mmap semaphore
	 * for read access in the current process structure. The same semaphore
	 * is taken before calling mmap operation, while both qbuf/prepare_buf
	 * and mmap are called by the driver or v4l2 core with the driver's lock
	 * held. To avoid an AB-BA deadlock (mmap_sem then driver's lock in mmap
	 * and driver's lock then mmap_sem in qbuf/prepare_buf) the videobuf2
	 * core releases the driver's lock, takes mmap_sem and then takes the
	 * driver's lock again.
	 *
	 * To avoid racing with other vb2 calls, which might be called after
	 * releasing the driver's lock, this operation is performed at the
	 * beginning of qbuf/prepare_buf processing. This way the queue status
	 * is consistent after getting the driver's lock back.
	 */
	if (q->memory == V4L2_MEMORY_USERPTR) {
		mmap_sem = &current->mm->mmap_sem;
		call_qop(q, wait_prepare, q);
		down_read(mmap_sem);
		call_qop(q, wait_finish, q);
	}

	if (q->fileio) {
		dprintk(1, "%s(): file io in progress\n", opname);
		ret = -EBUSY;
		goto unlock;
	}

	if (b->type != q->type) {
		dprintk(1, "%s(): invalid buffer type\n", opname);
		ret = -EINVAL;
		goto unlock;
	}

	if (b->index >= q->num_buffers) {
		dprintk(1, "%s(): buffer index out of range\n", opname);
		ret = -EINVAL;
		goto unlock;
	}

	vb = q->bufs[b->index];
	if (NULL == vb) {
		/* Should never happen */
		dprintk(1, "%s(): buffer is NULL\n", opname);
		ret = -EINVAL;
		goto unlock;
	}

	if (b->memory != q->memory) {
		dprintk(1, "%s(): invalid memory type\n", opname);
		ret = -EINVAL;
		goto unlock;
	}

	ret = __verify_planes_array(vb, b);
	if (ret)
		goto unlock;

	ret = handler(q, b, vb);
	if (ret)
		goto unlock;

	/* Fill buffer information for the userspace */
	__fill_v4l2_buffer(vb, b);

	dprintk(1, "%s() of buffer %d succeeded\n", opname, vb->v4l2_buf.index);
unlock:
	if (mmap_sem)
		up_read(mmap_sem);
	return ret;
}

static int __vb2_prepare_buf(struct vb2_queue *q, struct v4l2_buffer *b,
			     struct vb2_buffer *vb)
{
	if (vb->state != VB2_BUF_STATE_DEQUEUED) {
		dprintk(1, "%s(): invalid buffer state %d\n", __func__,
			vb->state);
		return -EINVAL;
	}

	return __buf_prepare(vb, b);
}

/**
 * vb2_prepare_buf() - Pass ownership of a buffer from userspace to the kernel
 * @q:		videobuf2 queue
 * @b:		buffer structure passed from userspace to vidioc_prepare_buf
 *		handler in driver
 *
 * Should be called from vidioc_prepare_buf ioctl handler of a driver.
 * This function:
 * 1) verifies the passed buffer,
 * 2) calls buf_prepare callback in the driver (if provided), in which
 *    driver-specific buffer initialization can be performed,
 *
 * The return values from this function are intended to be directly returned
 * from vidioc_prepare_buf handler in driver.
 */
int vb2_prepare_buf(struct vb2_queue *q, struct v4l2_buffer *b)
{
	return vb2_queue_or_prepare_buf(q, b, "prepare_buf", __vb2_prepare_buf);
}
EXPORT_SYMBOL_GPL(vb2_prepare_buf);

static int __vb2_qbuf(struct vb2_queue *q, struct v4l2_buffer *b,
		      struct vb2_buffer *vb)
{
	int ret;

	switch (vb->state) {
	case VB2_BUF_STATE_DEQUEUED:
		ret = __buf_prepare(vb, b);
		if (ret)
			return ret;
	case VB2_BUF_STATE_PREPARED:
		break;
	default:
		dprintk(1, "qbuf: buffer already in use\n");
		return -EINVAL;
	}

	/*
	 * Add to the queued buffers list, a buffer will stay on it until
	 * dequeued in dqbuf.
	 */
	list_add_tail(&vb->queued_entry, &q->queued_list);
	vb->state = VB2_BUF_STATE_QUEUED;

	/*
	 * If already streaming, give the buffer to driver for processing.
	 * If not, the buffer will be given to driver on next streamon.
	 */
	if (q->streaming)
		__enqueue_in_driver(vb);

	return 0;
}

/**
 * vb2_qbuf() - Queue a buffer from userspace
 * @q:		videobuf2 queue
 * @b:		buffer structure passed from userspace to vidioc_qbuf handler
 *		in driver
 *
 * Should be called from vidioc_qbuf ioctl handler of a driver.
 * This function:
 * 1) verifies the passed buffer,
 * 2) if necessary, calls buf_prepare callback in the driver (if provided), in
 *    which driver-specific buffer initialization can be performed,
 * 3) if streaming is on, queues the buffer in driver by the means of buf_queue
 *    callback for processing.
 *
 * The return values from this function are intended to be directly returned
 * from vidioc_qbuf handler in driver.
 */
int vb2_qbuf(struct vb2_queue *q, struct v4l2_buffer *b)
{
	return vb2_queue_or_prepare_buf(q, b, "qbuf", __vb2_qbuf);
}
EXPORT_SYMBOL_GPL(vb2_qbuf);

/**
 * __vb2_wait_for_done_vb() - wait for a buffer to become available
 * for dequeuing
 *
 * Will sleep if required for nonblocking == false.
 */
static int __vb2_wait_for_done_vb(struct vb2_queue *q, int nonblocking)
{
	/*
	 * All operations on vb_done_list are performed under done_lock
	 * spinlock protection. However, buffers may be removed from
	 * it and returned to userspace only while holding both driver's
	 * lock and the done_lock spinlock. Thus we can be sure that as
	 * long as we hold the driver's lock, the list will remain not
	 * empty if list_empty() check succeeds.
	 */

	for (;;) {
		int ret;

		if (!q->streaming) {
			dprintk(1, "Streaming off, will not wait for buffers\n");
			return -EINVAL;
		}

		if (!list_empty(&q->done_list)) {
			/*
			 * Found a buffer that we were waiting for.
			 */
			break;
		}

		if (nonblocking) {
			dprintk(1, "Nonblocking and no buffers to dequeue, "
								"will not wait\n");
			return -EAGAIN;
		}

		/*
		 * We are streaming and blocking, wait for another buffer to
		 * become ready or for streamoff. Driver's lock is released to
		 * allow streamoff or qbuf to be called while waiting.
		 */
		call_qop(q, wait_prepare, q);

		/*
		 * All locks have been released, it is safe to sleep now.
		 */
		dprintk(3, "Will sleep waiting for buffers\n");
		ret = wait_event_interruptible(q->done_wq,
				!list_empty(&q->done_list) || !q->streaming);

		/*
		 * We need to reevaluate both conditions again after reacquiring
		 * the locks or return an error if one occurred.
		 */
		call_qop(q, wait_finish, q);
		if (ret) {
			dprintk(1, "Sleep was interrupted\n");
			return ret;
		}
	}
	return 0;
}

/**
 * __vb2_get_done_vb() - get a buffer ready for dequeuing
 *
 * Will sleep if required for nonblocking == false.
 */
static int __vb2_get_done_vb(struct vb2_queue *q, struct vb2_buffer **vb,
				struct v4l2_buffer *b, int nonblocking)
{
	unsigned long flags;
	int ret;

	/*
	 * Wait for at least one buffer to become available on the done_list.
	 */
	ret = __vb2_wait_for_done_vb(q, nonblocking);
	if (ret)
		return ret;

	/*
	 * Driver's lock has been held since we last verified that done_list
	 * is not empty, so no need for another list_empty(done_list) check.
	 */
	spin_lock_irqsave(&q->done_lock, flags);
	*vb = list_first_entry(&q->done_list, struct vb2_buffer, done_entry);
	/*
	 * Only remove the buffer from done_list if v4l2_buffer can handle all
	 * the planes.
	 */
	ret = __verify_planes_array(*vb, b);
	if (!ret)
		list_del(&(*vb)->done_entry);
	spin_unlock_irqrestore(&q->done_lock, flags);

	return ret;
}

/**
 * vb2_wait_for_all_buffers() - wait until all buffers are given back to vb2
 * @q:		videobuf2 queue
 *
 * This function will wait until all buffers that have been given to the driver
 * by buf_queue() are given back to vb2 with vb2_buffer_done(). It doesn't call
 * wait_prepare, wait_finish pair. It is intended to be called with all locks
 * taken, for example from stop_streaming() callback.
 */
int vb2_wait_for_all_buffers(struct vb2_queue *q)
{
	if (!q->streaming) {
		dprintk(1, "Streaming off, will not wait for buffers\n");
		return -EINVAL;
	}

	wait_event(q->done_wq, !atomic_read(&q->queued_count));
	return 0;
}
EXPORT_SYMBOL_GPL(vb2_wait_for_all_buffers);

/**
 * __vb2_dqbuf() - bring back the buffer to the DEQUEUED state
 */
static void __vb2_dqbuf(struct vb2_buffer *vb)
{
	struct vb2_queue *q = vb->vb2_queue;
	unsigned int i;

	/* nothing to do if the buffer is already dequeued */
	if (vb->state == VB2_BUF_STATE_DEQUEUED)
		return;

	vb->state = VB2_BUF_STATE_DEQUEUED;

	/* unmap DMABUF buffer */
	if (q->memory == V4L2_MEMORY_DMABUF)
		for (i = 0; i < vb->num_planes; ++i) {
			if (!vb->planes[i].dbuf_mapped)
				continue;
			call_memop(q, unmap_dmabuf, vb->planes[i].mem_priv);
			vb->planes[i].dbuf_mapped = 0;
		}
}

/**
 * vb2_dqbuf() - Dequeue a buffer to the userspace
 * @q:		videobuf2 queue
 * @b:		buffer structure passed from userspace to vidioc_dqbuf handler
 *		in driver
 * @nonblocking: if true, this call will not sleep waiting for a buffer if no
 *		 buffers ready for dequeuing are present. Normally the driver
 *		 would be passing (file->f_flags & O_NONBLOCK) here
 *
 * Should be called from vidioc_dqbuf ioctl handler of a driver.
 * This function:
 * 1) verifies the passed buffer,
 * 2) calls buf_finish callback in the driver (if provided), in which
 *    driver can perform any additional operations that may be required before
 *    returning the buffer to userspace, such as cache sync,
 * 3) the buffer struct members are filled with relevant information for
 *    the userspace.
 *
 * The return values from this function are intended to be directly returned
 * from vidioc_dqbuf handler in driver.
 */
int vb2_dqbuf(struct vb2_queue *q, struct v4l2_buffer *b, bool nonblocking)
{
	struct vb2_buffer *vb = NULL;
	int ret;

	if (q->fileio) {
		dprintk(1, "dqbuf: file io in progress\n");
		return -EBUSY;
	}

	if (b->type != q->type) {
		dprintk(1, "dqbuf: invalid buffer type\n");
		return -EINVAL;
	}
	ret = __vb2_get_done_vb(q, &vb, b, nonblocking);
	if (ret < 0)
		return ret;

	ret = call_qop(q, buf_finish, vb);
	if (ret) {
		dprintk(1, "dqbuf: buffer finish failed\n");
		return ret;
	}

	switch (vb->state) {
	case VB2_BUF_STATE_DONE:
		dprintk(3, "dqbuf: Returning done buffer\n");
		break;
	case VB2_BUF_STATE_ERROR:
		dprintk(3, "dqbuf: Returning done buffer with errors\n");
		break;
	default:
		dprintk(1, "dqbuf: Invalid buffer state\n");
		return -EINVAL;
	}

	/* Fill buffer information for the userspace */
	__fill_v4l2_buffer(vb, b);
	/* Remove from videobuf queue */
	list_del(&vb->queued_entry);
	/* go back to dequeued state */
	__vb2_dqbuf(vb);

	dprintk(1, "dqbuf of buffer %d, with state %d\n",
			vb->v4l2_buf.index, vb->state);

	return 0;
}
EXPORT_SYMBOL_GPL(vb2_dqbuf);

/**
 * __vb2_queue_cancel() - cancel and stop (pause) streaming
 *
 * Removes all queued buffers from driver's queue and all buffers queued by
 * userspace from videobuf's queue. Returns to state after reqbufs.
 */
static void __vb2_queue_cancel(struct vb2_queue *q)
{
	unsigned int i;

	/*
	 * Tell driver to stop all transactions and release all queued
	 * buffers.
	 */
	if (q->streaming)
		call_qop(q, stop_streaming, q);
	q->streaming = 0;

	/*
	 * Remove all buffers from videobuf's list...
	 */
	INIT_LIST_HEAD(&q->queued_list);
	/*
	 * ...and done list; userspace will not receive any buffers it
	 * has not already dequeued before initiating cancel.
	 */
	INIT_LIST_HEAD(&q->done_list);
	atomic_set(&q->queued_count, 0);
	wake_up_all(&q->done_wq);

	/*
	 * Reinitialize all buffers for next use.
	 */
	for (i = 0; i < q->num_buffers; ++i)
		__vb2_dqbuf(q->bufs[i]);
}

/**
 * vb2_streamon - start streaming
 * @q:		videobuf2 queue
 * @type:	type argument passed from userspace to vidioc_streamon handler
 *
 * Should be called from vidioc_streamon handler of a driver.
 * This function:
 * 1) verifies current state
 * 2) passes any previously queued buffers to the driver and starts streaming
 *
 * The return values from this function are intended to be directly returned
 * from vidioc_streamon handler in the driver.
 */
int vb2_streamon(struct vb2_queue *q, enum v4l2_buf_type type)
{
	struct vb2_buffer *vb;
	int ret;

	if (q->fileio) {
		dprintk(1, "streamon: file io in progress\n");
		return -EBUSY;
	}

	if (type != q->type) {
		dprintk(1, "streamon: invalid stream type\n");
		return -EINVAL;
	}

	if (q->streaming) {
		dprintk(1, "streamon: already streaming\n");
		return -EBUSY;
	}

	/*
	 * If any buffers were queued before streamon,
	 * we can now pass them to driver for processing.
	 */
	list_for_each_entry(vb, &q->queued_list, queued_entry)
		__enqueue_in_driver(vb);

	/*
	 * Let driver notice that streaming state has been enabled.
	 */
	ret = call_qop(q, start_streaming, q, atomic_read(&q->queued_count));
	if (ret) {
		dprintk(1, "streamon: driver refused to start streaming\n");
		__vb2_queue_cancel(q);
		return ret;
	}

	q->streaming = 1;

	dprintk(3, "Streamon successful\n");
	return 0;
}
EXPORT_SYMBOL_GPL(vb2_streamon);


/**
 * vb2_streamoff - stop streaming
 * @q:		videobuf2 queue
 * @type:	type argument passed from userspace to vidioc_streamoff handler
 *
 * Should be called from vidioc_streamoff handler of a driver.
 * This function:
 * 1) verifies current state,
 * 2) stop streaming and dequeues any queued buffers, including those previously
 *    passed to the driver (after waiting for the driver to finish).
 *
 * This call can be used for pausing playback.
 * The return values from this function are intended to be directly returned
 * from vidioc_streamoff handler in the driver
 */
int vb2_streamoff(struct vb2_queue *q, enum v4l2_buf_type type)
{
	if (q->fileio) {
		dprintk(1, "streamoff: file io in progress\n");
		return -EBUSY;
	}

	if (type != q->type) {
		dprintk(1, "streamoff: invalid stream type\n");
		return -EINVAL;
	}

	if (!q->streaming) {
		dprintk(1, "streamoff: not streaming\n");
		return -EINVAL;
	}

	/*
	 * Cancel will pause streaming and remove all buffers from the driver
	 * and videobuf, effectively returning control over them to userspace.
	 */
	__vb2_queue_cancel(q);

	dprintk(3, "Streamoff successful\n");
	return 0;
}
EXPORT_SYMBOL_GPL(vb2_streamoff);

/**
 * __find_plane_by_offset() - find plane associated with the given offset off
 */
static int __find_plane_by_offset(struct vb2_queue *q, unsigned long off,
			unsigned int *_buffer, unsigned int *_plane)
{
	struct vb2_buffer *vb;
	unsigned int buffer, plane;

	/*
	 * Go over all buffers and their planes, comparing the given offset
	 * with an offset assigned to each plane. If a match is found,
	 * return its buffer and plane numbers.
	 */
	for (buffer = 0; buffer < q->num_buffers; ++buffer) {
		vb = q->bufs[buffer];

		for (plane = 0; plane < vb->num_planes; ++plane) {
			if (vb->v4l2_planes[plane].m.mem_offset == off) {
				*_buffer = buffer;
				*_plane = plane;
				return 0;
			}
		}
	}

	return -EINVAL;
}

/**
 * vb2_expbuf() - Export a buffer as a file descriptor
 * @q:		videobuf2 queue
 * @eb:		export buffer structure passed from userspace to vidioc_expbuf
 *		handler in driver
 *
 * The return values from this function are intended to be directly returned
 * from vidioc_expbuf handler in driver.
 */
int vb2_expbuf(struct vb2_queue *q, struct v4l2_exportbuffer *eb)
{
	struct vb2_buffer *vb = NULL;
	struct vb2_plane *vb_plane;
	int ret;
	struct dma_buf *dbuf;

	if (q->memory != V4L2_MEMORY_MMAP) {
		dprintk(1, "Queue is not currently set up for mmap\n");
		return -EINVAL;
	}

	if (!q->mem_ops->get_dmabuf) {
		dprintk(1, "Queue does not support DMA buffer exporting\n");
		return -EINVAL;
	}

	if (eb->flags & ~(O_CLOEXEC | O_ACCMODE)) {
		dprintk(1, "Queue does support only O_CLOEXEC and access mode flags\n");
		return -EINVAL;
	}

	if (eb->type != q->type) {
		dprintk(1, "qbuf: invalid buffer type\n");
		return -EINVAL;
	}

	if (eb->index >= q->num_buffers) {
		dprintk(1, "buffer index out of range\n");
		return -EINVAL;
	}

	vb = q->bufs[eb->index];

	if (eb->plane >= vb->num_planes) {
		dprintk(1, "buffer plane out of range\n");
		return -EINVAL;
	}

	vb_plane = &vb->planes[eb->plane];

	dbuf = call_memop(q, get_dmabuf, vb_plane->mem_priv, eb->flags & O_ACCMODE);
	if (IS_ERR_OR_NULL(dbuf)) {
		dprintk(1, "Failed to export buffer %d, plane %d\n",
			eb->index, eb->plane);
		return -EINVAL;
	}

	ret = dma_buf_fd(dbuf, eb->flags & ~O_ACCMODE);
	if (ret < 0) {
		dprintk(3, "buffer %d, plane %d failed to export (%d)\n",
			eb->index, eb->plane, ret);
		dma_buf_put(dbuf);
		return ret;
	}

	dprintk(3, "buffer %d, plane %d exported as %d descriptor\n",
		eb->index, eb->plane, ret);
	eb->fd = ret;

	return 0;
}
EXPORT_SYMBOL_GPL(vb2_expbuf);

/**
 * vb2_mmap() - map video buffers into application address space
 * @q:		videobuf2 queue
 * @vma:	vma passed to the mmap file operation handler in the driver
 *
 * Should be called from mmap file operation handler of a driver.
 * This function maps one plane of one of the available video buffers to
 * userspace. To map whole video memory allocated on reqbufs, this function
 * has to be called once per each plane per each buffer previously allocated.
 *
 * When the userspace application calls mmap, it passes to it an offset returned
 * to it earlier by the means of vidioc_querybuf handler. That offset acts as
 * a "cookie", which is then used to identify the plane to be mapped.
 * This function finds a plane with a matching offset and a mapping is performed
 * by the means of a provided memory operation.
 *
 * The return values from this function are intended to be directly returned
 * from the mmap handler in driver.
 */
int vb2_mmap(struct vb2_queue *q, struct vm_area_struct *vma)
{
	unsigned long off = vma->vm_pgoff << PAGE_SHIFT;
	struct vb2_buffer *vb;
	unsigned int buffer, plane;
	int ret;
	unsigned long length;

	if (q->memory != V4L2_MEMORY_MMAP) {
		dprintk(1, "Queue is not currently set up for mmap\n");
		return -EINVAL;
	}

	/*
	 * Check memory area access mode.
	 */
	if (!(vma->vm_flags & VM_SHARED)) {
		dprintk(1, "Invalid vma flags, VM_SHARED needed\n");
		return -EINVAL;
	}
	if (V4L2_TYPE_IS_OUTPUT(q->type)) {
		if (!(vma->vm_flags & VM_WRITE)) {
			dprintk(1, "Invalid vma flags, VM_WRITE needed\n");
			return -EINVAL;
		}
	} else {
		if (!(vma->vm_flags & VM_READ)) {
			dprintk(1, "Invalid vma flags, VM_READ needed\n");
			return -EINVAL;
		}
	}

	/*
	 * Find the plane corresponding to the offset passed by userspace.
	 */
	ret = __find_plane_by_offset(q, off, &buffer, &plane);
	if (ret)
		return ret;

	vb = q->bufs[buffer];

	/*
	 * MMAP requires page_aligned buffers.
	 * The buffer length was page_aligned at __vb2_buf_mem_alloc(),
	 * so, we need to do the same here.
	 */
	length = PAGE_ALIGN(vb->v4l2_planes[plane].length);
	if (length < (vma->vm_end - vma->vm_start)) {
		dprintk(1,
			"MMAP invalid, as it would overflow buffer length\n");
		return -EINVAL;
	}

	ret = call_memop(q, mmap, vb->planes[plane].mem_priv, vma);
	if (ret)
		return ret;

	dprintk(3, "Buffer %d, plane %d successfully mapped\n", buffer, plane);
	return 0;
}
EXPORT_SYMBOL_GPL(vb2_mmap);

#ifndef CONFIG_MMU
unsigned long vb2_get_unmapped_area(struct vb2_queue *q,
				    unsigned long addr,
				    unsigned long len,
				    unsigned long pgoff,
				    unsigned long flags)
{
	unsigned long off = pgoff << PAGE_SHIFT;
	struct vb2_buffer *vb;
	unsigned int buffer, plane;
	int ret;

	if (q->memory != V4L2_MEMORY_MMAP) {
		dprintk(1, "Queue is not currently set up for mmap\n");
		return -EINVAL;
	}

	/*
	 * Find the plane corresponding to the offset passed by userspace.
	 */
	ret = __find_plane_by_offset(q, off, &buffer, &plane);
	if (ret)
		return ret;

	vb = q->bufs[buffer];

	return (unsigned long)vb2_plane_vaddr(vb, plane);
}
EXPORT_SYMBOL_GPL(vb2_get_unmapped_area);
#endif

static int __vb2_init_fileio(struct vb2_queue *q, int read);
static int __vb2_cleanup_fileio(struct vb2_queue *q);

/**
 * vb2_poll() - implements poll userspace operation
 * @q:		videobuf2 queue
 * @file:	file argument passed to the poll file operation handler
 * @wait:	wait argument passed to the poll file operation handler
 *
 * This function implements poll file operation handler for a driver.
 * For CAPTURE queues, if a buffer is ready to be dequeued, the userspace will
 * be informed that the file descriptor of a video device is available for
 * reading.
 * For OUTPUT queues, if a buffer is ready to be dequeued, the file descriptor
 * will be reported as available for writing.
 *
 * If the driver uses struct v4l2_fh, then vb2_poll() will also check for any
 * pending events.
 *
 * The return values from this function are intended to be directly returned
 * from poll handler in driver.
 */
unsigned int vb2_poll(struct vb2_queue *q, struct file *file, poll_table *wait)
{
	struct video_device *vfd = video_devdata(file);
	unsigned long req_events = poll_requested_events(wait);
	struct vb2_buffer *vb = NULL;
	unsigned int res = 0;
	unsigned long flags;

	if (test_bit(V4L2_FL_USES_V4L2_FH, &vfd->flags)) {
		struct v4l2_fh *fh = file->private_data;

		if (v4l2_event_pending(fh))
			res = POLLPRI;
		else if (req_events & POLLPRI)
			poll_wait(file, &fh->wait, wait);
	}

	if (!V4L2_TYPE_IS_OUTPUT(q->type) && !(req_events & (POLLIN | POLLRDNORM)))
		return res;
	if (V4L2_TYPE_IS_OUTPUT(q->type) && !(req_events & (POLLOUT | POLLWRNORM)))
		return res;

	/*
	 * Start file I/O emulator only if streaming API has not been used yet.
	 */
	if (q->num_buffers == 0 && q->fileio == NULL) {
		if (!V4L2_TYPE_IS_OUTPUT(q->type) && (q->io_modes & VB2_READ) &&
				(req_events & (POLLIN | POLLRDNORM))) {
			if (__vb2_init_fileio(q, 1))
				return res | POLLERR;
		}
		if (V4L2_TYPE_IS_OUTPUT(q->type) && (q->io_modes & VB2_WRITE) &&
				(req_events & (POLLOUT | POLLWRNORM))) {
			if (__vb2_init_fileio(q, 0))
				return res | POLLERR;
			/*
			 * Write to OUTPUT queue can be done immediately.
			 */
			return res | POLLOUT | POLLWRNORM;
		}
	}

	/*
	 * There is nothing to wait for if no buffers have already been queued.
	 */
	if (list_empty(&q->queued_list))
		return res | POLLERR;

	if (list_empty(&q->done_list))
		poll_wait(file, &q->done_wq, wait);

	/*
	 * Take first buffer available for dequeuing.
	 */
	spin_lock_irqsave(&q->done_lock, flags);
	if (!list_empty(&q->done_list))
		vb = list_first_entry(&q->done_list, struct vb2_buffer,
					done_entry);
	spin_unlock_irqrestore(&q->done_lock, flags);

	if (vb && (vb->state == VB2_BUF_STATE_DONE
			|| vb->state == VB2_BUF_STATE_ERROR)) {
		return (V4L2_TYPE_IS_OUTPUT(q->type)) ?
				res | POLLOUT | POLLWRNORM :
				res | POLLIN | POLLRDNORM;
	}
	return res;
}
EXPORT_SYMBOL_GPL(vb2_poll);

/**
 * vb2_queue_init() - initialize a videobuf2 queue
 * @q:		videobuf2 queue; this structure should be allocated in driver
 *
 * The vb2_queue structure should be allocated by the driver. The driver is
 * responsible of clearing it's content and setting initial values for some
 * required entries before calling this function.
 * q->ops, q->mem_ops, q->type and q->io_modes are mandatory. Please refer
 * to the struct vb2_queue description in include/media/videobuf2-core.h
 * for more information.
 */
int vb2_queue_init(struct vb2_queue *q)
{
	/*
	 * Sanity check
	 */
	if (WARN_ON(!q)			  ||
	    WARN_ON(!q->ops)		  ||
	    WARN_ON(!q->mem_ops)	  ||
	    WARN_ON(!q->type)		  ||
	    WARN_ON(!q->io_modes)	  ||
	    WARN_ON(!q->ops->queue_setup) ||
	    WARN_ON(!q->ops->buf_queue)   ||
	    WARN_ON(q->timestamp_type & ~V4L2_BUF_FLAG_TIMESTAMP_MASK))
		return -EINVAL;

	/* Warn that the driver should choose an appropriate timestamp type */
	WARN_ON(q->timestamp_type == V4L2_BUF_FLAG_TIMESTAMP_UNKNOWN);

	INIT_LIST_HEAD(&q->queued_list);
	INIT_LIST_HEAD(&q->done_list);
	spin_lock_init(&q->done_lock);
	init_waitqueue_head(&q->done_wq);

	if (q->buf_struct_size == 0)
		q->buf_struct_size = sizeof(struct vb2_buffer);

	return 0;
}
EXPORT_SYMBOL_GPL(vb2_queue_init);

/**
 * vb2_queue_release() - stop streaming, release the queue and free memory
 * @q:		videobuf2 queue
 *
 * This function stops streaming and performs necessary clean ups, including
 * freeing video buffer memory. The driver is responsible for freeing
 * the vb2_queue structure itself.
 */
void vb2_queue_release(struct vb2_queue *q)
{
	__vb2_cleanup_fileio(q);
	__vb2_queue_cancel(q);
	__vb2_queue_free(q, q->num_buffers);
}
EXPORT_SYMBOL_GPL(vb2_queue_release);

/**
 * struct vb2_fileio_buf - buffer context used by file io emulator
 *
 * vb2 provides a compatibility layer and emulator of file io (read and
 * write) calls on top of streaming API. This structure is used for
 * tracking context related to the buffers.
 */
struct vb2_fileio_buf {
	void *vaddr;
	unsigned int size;
	unsigned int pos;
	unsigned int queued:1;
};

/**
 * struct vb2_fileio_data - queue context used by file io emulator
 *
 * vb2 provides a compatibility layer and emulator of file io (read and
 * write) calls on top of streaming API. For proper operation it required
 * this structure to save the driver state between each call of the read
 * or write function.
 */
struct vb2_fileio_data {
	struct v4l2_requestbuffers req;
	struct v4l2_buffer b;
	struct vb2_fileio_buf bufs[VIDEO_MAX_FRAME];
	unsigned int index;
	unsigned int q_count;
	unsigned int dq_count;
	unsigned int flags;
};

/**
 * __vb2_init_fileio() - initialize file io emulator
 * @q:		videobuf2 queue
 * @read:	mode selector (1 means read, 0 means write)
 */
static int __vb2_init_fileio(struct vb2_queue *q, int read)
{
	struct vb2_fileio_data *fileio;
	int i, ret;
	unsigned int count = 0;

	/*
	 * Sanity check
	 */
	if ((read && !(q->io_modes & VB2_READ)) ||
	   (!read && !(q->io_modes & VB2_WRITE)))
		BUG();

	/*
	 * Check if device supports mapping buffers to kernel virtual space.
	 */
	if (!q->mem_ops->vaddr)
		return -EBUSY;

	/*
	 * Check if streaming api has not been already activated.
	 */
	if (q->streaming || q->num_buffers > 0)
		return -EBUSY;

	/*
	 * Start with count 1, driver can increase it in queue_setup()
	 */
	count = 1;

	dprintk(3, "setting up file io: mode %s, count %d, flags %08x\n",
		(read) ? "read" : "write", count, q->io_flags);

	fileio = kzalloc(sizeof(struct vb2_fileio_data), GFP_KERNEL);
	if (fileio == NULL)
		return -ENOMEM;

	fileio->flags = q->io_flags;

	/*
	 * Request buffers and use MMAP type to force driver
	 * to allocate buffers by itself.
	 */
	fileio->req.count = count;
	fileio->req.memory = V4L2_MEMORY_MMAP;
	fileio->req.type = q->type;
	ret = vb2_reqbufs(q, &fileio->req);
	if (ret)
		goto err_kfree;

	/*
	 * Check if plane_count is correct
	 * (multiplane buffers are not supported).
	 */
	if (q->bufs[0]->num_planes != 1) {
		ret = -EBUSY;
		goto err_reqbufs;
	}

	/*
	 * Get kernel address of each buffer.
	 */
	for (i = 0; i < q->num_buffers; i++) {
		fileio->bufs[i].vaddr = vb2_plane_vaddr(q->bufs[i], 0);
		if (fileio->bufs[i].vaddr == NULL) {
			ret = -EINVAL;
			goto err_reqbufs;
		}
		fileio->bufs[i].size = vb2_plane_size(q->bufs[i], 0);
	}

	/*
	 * Read mode requires pre queuing of all buffers.
	 */
	if (read) {
		/*
		 * Queue all buffers.
		 */
		for (i = 0; i < q->num_buffers; i++) {
			struct v4l2_buffer *b = &fileio->b;
			memset(b, 0, sizeof(*b));
			b->type = q->type;
			b->memory = q->memory;
			b->index = i;
			ret = vb2_qbuf(q, b);
			if (ret)
				goto err_reqbufs;
			fileio->bufs[i].queued = 1;
		}

		/*
		 * Start streaming.
		 */
		ret = vb2_streamon(q, q->type);
		if (ret)
			goto err_reqbufs;
	}

	q->fileio = fileio;

	return ret;

err_reqbufs:
	fileio->req.count = 0;
	vb2_reqbufs(q, &fileio->req);

err_kfree:
	kfree(fileio);
	return ret;
}

/**
 * __vb2_cleanup_fileio() - free resourced used by file io emulator
 * @q:		videobuf2 queue
 */
static int __vb2_cleanup_fileio(struct vb2_queue *q)
{
	struct vb2_fileio_data *fileio = q->fileio;

	if (fileio) {
		/*
		 * Hack fileio context to enable direct calls to vb2 ioctl
		 * interface.
		 */
		q->fileio = NULL;

		vb2_streamoff(q, q->type);
		fileio->req.count = 0;
		vb2_reqbufs(q, &fileio->req);
		kfree(fileio);
		dprintk(3, "file io emulator closed\n");
	}
	return 0;
}

/**
 * __vb2_perform_fileio() - perform a single file io (read or write) operation
 * @q:		videobuf2 queue
 * @data:	pointed to target userspace buffer
 * @count:	number of bytes to read or write
 * @ppos:	file handle position tracking pointer
 * @nonblock:	mode selector (1 means blocking calls, 0 means nonblocking)
 * @read:	access mode selector (1 means read, 0 means write)
 */
static size_t __vb2_perform_fileio(struct vb2_queue *q, char __user *data, size_t count,
		loff_t *ppos, int nonblock, int read)
{
	struct vb2_fileio_data *fileio;
	struct vb2_fileio_buf *buf;
	int ret, index;

	dprintk(3, "file io: mode %s, offset %ld, count %zd, %sblocking\n",
		read ? "read" : "write", (long)*ppos, count,
		nonblock ? "non" : "");

	if (!data)
		return -EINVAL;

	/*
	 * Initialize emulator on first call.
	 */
	if (!q->fileio) {
		ret = __vb2_init_fileio(q, read);
		dprintk(3, "file io: vb2_init_fileio result: %d\n", ret);
		if (ret)
			return ret;
	}
	fileio = q->fileio;

	/*
	 * Hack fileio context to enable direct calls to vb2 ioctl interface.
	 * The pointer will be restored before returning from this function.
	 */
	q->fileio = NULL;

	index = fileio->index;
	buf = &fileio->bufs[index];

	/*
	 * Check if we need to dequeue the buffer.
	 */
	if (buf->queued) {
		struct vb2_buffer *vb;

		/*
		 * Call vb2_dqbuf to get buffer back.
		 */
		memset(&fileio->b, 0, sizeof(fileio->b));
		fileio->b.type = q->type;
		fileio->b.memory = q->memory;
		fileio->b.index = index;
		ret = vb2_dqbuf(q, &fileio->b, nonblock);
		dprintk(5, "file io: vb2_dqbuf result: %d\n", ret);
		if (ret)
			goto end;
		fileio->dq_count += 1;

		/*
		 * Get number of bytes filled by the driver
		 */
		vb = q->bufs[index];
		buf->size = vb2_get_plane_payload(vb, 0);
		buf->queued = 0;
	}

	/*
	 * Limit count on last few bytes of the buffer.
	 */
	if (buf->pos + count > buf->size) {
		count = buf->size - buf->pos;
		dprintk(5, "reducing read count: %zd\n", count);
	}

	/*
	 * Transfer data to userspace.
	 */
	dprintk(3, "file io: copying %zd bytes - buffer %d, offset %u\n",
		count, index, buf->pos);
	if (read)
		ret = copy_to_user(data, buf->vaddr + buf->pos, count);
	else
		ret = copy_from_user(buf->vaddr + buf->pos, data, count);
	if (ret) {
		dprintk(3, "file io: error copying data\n");
		ret = -EFAULT;
		goto end;
	}

	/*
	 * Update counters.
	 */
	buf->pos += count;
	*ppos += count;

	/*
	 * Queue next buffer if required.
	 */
	if (buf->pos == buf->size ||
	   (!read && (fileio->flags & VB2_FILEIO_WRITE_IMMEDIATELY))) {
		/*
		 * Check if this is the last buffer to read.
		 */
		if (read && (fileio->flags & VB2_FILEIO_READ_ONCE) &&
		    fileio->dq_count == 1) {
			dprintk(3, "file io: read limit reached\n");
			/*
			 * Restore fileio pointer and release the context.
			 */
			q->fileio = fileio;
			return __vb2_cleanup_fileio(q);
		}

		/*
		 * Call vb2_qbuf and give buffer to the driver.
		 */
		memset(&fileio->b, 0, sizeof(fileio->b));
		fileio->b.type = q->type;
		fileio->b.memory = q->memory;
		fileio->b.index = index;
		fileio->b.bytesused = buf->pos;
		ret = vb2_qbuf(q, &fileio->b);
		dprintk(5, "file io: vb2_dbuf result: %d\n", ret);
		if (ret)
			goto end;

		/*
		 * Buffer has been queued, update the status
		 */
		buf->pos = 0;
		buf->queued = 1;
		buf->size = q->bufs[0]->v4l2_planes[0].length;
		fileio->q_count += 1;

		/*
		 * Switch to the next buffer
		 */
		fileio->index = (index + 1) % q->num_buffers;

		/*
		 * Start streaming if required.
		 */
		if (!read && !q->streaming) {
			ret = vb2_streamon(q, q->type);
			if (ret)
				goto end;
		}
	}

	/*
	 * Return proper number of bytes processed.
	 */
	if (ret == 0)
		ret = count;
end:
	/*
	 * Restore the fileio context and block vb2 ioctl interface.
	 */
	q->fileio = fileio;
	return ret;
}

size_t vb2_read(struct vb2_queue *q, char __user *data, size_t count,
		loff_t *ppos, int nonblocking)
{
	return __vb2_perform_fileio(q, data, count, ppos, nonblocking, 1);
}
EXPORT_SYMBOL_GPL(vb2_read);

size_t vb2_write(struct vb2_queue *q, const char __user *data, size_t count,
		loff_t *ppos, int nonblocking)
{
	return __vb2_perform_fileio(q, (char __user *) data, count,
							ppos, nonblocking, 0);
}
EXPORT_SYMBOL_GPL(vb2_write);


/*
 * The following functions are not part of the vb2 core API, but are helper
 * functions that plug into struct v4l2_ioctl_ops, struct v4l2_file_operations
 * and struct vb2_ops.
 * They contain boilerplate code that most if not all drivers have to do
 * and so they simplify the driver code.
 */

/* The queue is busy if there is a owner and you are not that owner. */
static inline bool vb2_queue_is_busy(struct video_device *vdev, struct file *file)
{
	return vdev->queue->owner && vdev->queue->owner != file->private_data;
}

/* vb2 ioctl helpers */

int vb2_ioctl_reqbufs(struct file *file, void *priv,
			  struct v4l2_requestbuffers *p)
{
	struct video_device *vdev = video_devdata(file);
	int res = __verify_memory_type(vdev->queue, p->memory, p->type);

	if (res)
		return res;
	if (vb2_queue_is_busy(vdev, file))
		return -EBUSY;
	res = __reqbufs(vdev->queue, p);
	/* If count == 0, then the owner has released all buffers and he
	   is no longer owner of the queue. Otherwise we have a new owner. */
	if (res == 0)
		vdev->queue->owner = p->count ? file->private_data : NULL;
	return res;
}
EXPORT_SYMBOL_GPL(vb2_ioctl_reqbufs);

int vb2_ioctl_create_bufs(struct file *file, void *priv,
			  struct v4l2_create_buffers *p)
{
	struct video_device *vdev = video_devdata(file);
	int res = __verify_memory_type(vdev->queue, p->memory, p->format.type);

	p->index = vdev->queue->num_buffers;
	/* If count == 0, then just check if memory and type are valid.
	   Any -EBUSY result from __verify_memory_type can be mapped to 0. */
	if (p->count == 0)
		return res != -EBUSY ? res : 0;
	if (res)
		return res;
	if (vb2_queue_is_busy(vdev, file))
		return -EBUSY;
	res = __create_bufs(vdev->queue, p);
	if (res == 0)
		vdev->queue->owner = file->private_data;
	return res;
}
EXPORT_SYMBOL_GPL(vb2_ioctl_create_bufs);

int vb2_ioctl_prepare_buf(struct file *file, void *priv,
			  struct v4l2_buffer *p)
{
	struct video_device *vdev = video_devdata(file);

	if (vb2_queue_is_busy(vdev, file))
		return -EBUSY;
	return vb2_prepare_buf(vdev->queue, p);
}
EXPORT_SYMBOL_GPL(vb2_ioctl_prepare_buf);

int vb2_ioctl_querybuf(struct file *file, void *priv, struct v4l2_buffer *p)
{
	struct video_device *vdev = video_devdata(file);

	/* No need to call vb2_queue_is_busy(), anyone can query buffers. */
	return vb2_querybuf(vdev->queue, p);
}
EXPORT_SYMBOL_GPL(vb2_ioctl_querybuf);

int vb2_ioctl_qbuf(struct file *file, void *priv, struct v4l2_buffer *p)
{
	struct video_device *vdev = video_devdata(file);

	if (vb2_queue_is_busy(vdev, file))
		return -EBUSY;
	return vb2_qbuf(vdev->queue, p);
}
EXPORT_SYMBOL_GPL(vb2_ioctl_qbuf);

int vb2_ioctl_dqbuf(struct file *file, void *priv, struct v4l2_buffer *p)
{
	struct video_device *vdev = video_devdata(file);

	if (vb2_queue_is_busy(vdev, file))
		return -EBUSY;
	return vb2_dqbuf(vdev->queue, p, file->f_flags & O_NONBLOCK);
}
EXPORT_SYMBOL_GPL(vb2_ioctl_dqbuf);

int vb2_ioctl_streamon(struct file *file, void *priv, enum v4l2_buf_type i)
{
	struct video_device *vdev = video_devdata(file);

	if (vb2_queue_is_busy(vdev, file))
		return -EBUSY;
	return vb2_streamon(vdev->queue, i);
}
EXPORT_SYMBOL_GPL(vb2_ioctl_streamon);

int vb2_ioctl_streamoff(struct file *file, void *priv, enum v4l2_buf_type i)
{
	struct video_device *vdev = video_devdata(file);

	if (vb2_queue_is_busy(vdev, file))
		return -EBUSY;
	return vb2_streamoff(vdev->queue, i);
}
EXPORT_SYMBOL_GPL(vb2_ioctl_streamoff);

int vb2_ioctl_expbuf(struct file *file, void *priv, struct v4l2_exportbuffer *p)
{
	struct video_device *vdev = video_devdata(file);

	if (vb2_queue_is_busy(vdev, file))
		return -EBUSY;
	return vb2_expbuf(vdev->queue, p);
}
EXPORT_SYMBOL_GPL(vb2_ioctl_expbuf);

/* v4l2_file_operations helpers */

int vb2_fop_mmap(struct file *file, struct vm_area_struct *vma)
{
	struct video_device *vdev = video_devdata(file);
	struct mutex *lock = vdev->queue->lock ? vdev->queue->lock : vdev->lock;
	int err;

	if (lock && mutex_lock_interruptible(lock))
		return -ERESTARTSYS;
	err = vb2_mmap(vdev->queue, vma);
	if (lock)
		mutex_unlock(lock);
	return err;
}
EXPORT_SYMBOL_GPL(vb2_fop_mmap);

int vb2_fop_release(struct file *file)
{
	struct video_device *vdev = video_devdata(file);

	if (file->private_data == vdev->queue->owner) {
		vb2_queue_release(vdev->queue);
		vdev->queue->owner = NULL;
	}
	return v4l2_fh_release(file);
}
EXPORT_SYMBOL_GPL(vb2_fop_release);

ssize_t vb2_fop_write(struct file *file, const char __user *buf,
		size_t count, loff_t *ppos)
{
	struct video_device *vdev = video_devdata(file);
	struct mutex *lock = vdev->queue->lock ? vdev->queue->lock : vdev->lock;
	int err = -EBUSY;

	if (lock && mutex_lock_interruptible(lock))
		return -ERESTARTSYS;
	if (vb2_queue_is_busy(vdev, file))
		goto exit;
	err = vb2_write(vdev->queue, buf, count, ppos,
		       file->f_flags & O_NONBLOCK);
	if (vdev->queue->fileio)
		vdev->queue->owner = file->private_data;
exit:
	if (lock)
		mutex_unlock(lock);
	return err;
}
EXPORT_SYMBOL_GPL(vb2_fop_write);

ssize_t vb2_fop_read(struct file *file, char __user *buf,
		size_t count, loff_t *ppos)
{
	struct video_device *vdev = video_devdata(file);
	struct mutex *lock = vdev->queue->lock ? vdev->queue->lock : vdev->lock;
	int err = -EBUSY;

	if (lock && mutex_lock_interruptible(lock))
		return -ERESTARTSYS;
	if (vb2_queue_is_busy(vdev, file))
		goto exit;
	err = vb2_read(vdev->queue, buf, count, ppos,
		       file->f_flags & O_NONBLOCK);
	if (vdev->queue->fileio)
		vdev->queue->owner = file->private_data;
exit:
	if (lock)
		mutex_unlock(lock);
	return err;
}
EXPORT_SYMBOL_GPL(vb2_fop_read);

unsigned int vb2_fop_poll(struct file *file, poll_table *wait)
{
	struct video_device *vdev = video_devdata(file);
	struct vb2_queue *q = vdev->queue;
	struct mutex *lock = q->lock ? q->lock : vdev->lock;
	unsigned long req_events = poll_requested_events(wait);
	unsigned res;
	void *fileio;
	bool must_lock = false;

	/* Try to be smart: only lock if polling might start fileio,
	   otherwise locking will only introduce unwanted delays. */
	if (q->num_buffers == 0 && q->fileio == NULL) {
		if (!V4L2_TYPE_IS_OUTPUT(q->type) && (q->io_modes & VB2_READ) &&
				(req_events & (POLLIN | POLLRDNORM)))
			must_lock = true;
		else if (V4L2_TYPE_IS_OUTPUT(q->type) && (q->io_modes & VB2_WRITE) &&
				(req_events & (POLLOUT | POLLWRNORM)))
			must_lock = true;
	}

	/* If locking is needed, but this helper doesn't know how, then you
	   shouldn't be using this helper but you should write your own. */
	WARN_ON(must_lock && !lock);

	if (must_lock && lock && mutex_lock_interruptible(lock))
		return POLLERR;

	fileio = q->fileio;

	res = vb2_poll(vdev->queue, file, wait);

	/* If fileio was started, then we have a new queue owner. */
	if (must_lock && !fileio && q->fileio)
		q->owner = file->private_data;
	if (must_lock && lock)
		mutex_unlock(lock);
	return res;
}
EXPORT_SYMBOL_GPL(vb2_fop_poll);

#ifndef CONFIG_MMU
unsigned long vb2_fop_get_unmapped_area(struct file *file, unsigned long addr,
		unsigned long len, unsigned long pgoff, unsigned long flags)
{
	struct video_device *vdev = video_devdata(file);
	struct mutex *lock = vdev->queue->lock ? vdev->queue->lock : vdev->lock;
	int ret;

	if (lock && mutex_lock_interruptible(lock))
		return -ERESTARTSYS;
	ret = vb2_get_unmapped_area(vdev->queue, addr, len, pgoff, flags);
	if (lock)
		mutex_unlock(lock);
	return ret;
}
EXPORT_SYMBOL_GPL(vb2_fop_get_unmapped_area);
#endif

/* vb2_ops helpers. Only use if vq->lock is non-NULL. */

void vb2_ops_wait_prepare(struct vb2_queue *vq)
{
	mutex_unlock(vq->lock);
}
EXPORT_SYMBOL_GPL(vb2_ops_wait_prepare);

void vb2_ops_wait_finish(struct vb2_queue *vq)
{
	mutex_lock(vq->lock);
}
EXPORT_SYMBOL_GPL(vb2_ops_wait_finish);

MODULE_DESCRIPTION("Driver helper framework for Video for Linux 2");
MODULE_AUTHOR("Pawel Osciak <pawel@osciak.com>, Marek Szyprowski");
MODULE_LICENSE("GPL");<|MERGE_RESOLUTION|>--- conflicted
+++ resolved
@@ -1229,16 +1229,11 @@
 	int ret;
 
 	ret = __verify_length(vb, b);
-<<<<<<< HEAD
-	if (ret < 0)
-		return ret;
-=======
 	if (ret < 0) {
 		dprintk(1, "%s(): plane parameters verification failed: %d\n",
 			__func__, ret);
 		return ret;
 	}
->>>>>>> d8ec26d7
 
 	switch (q->memory) {
 	case V4L2_MEMORY_MMAP:
